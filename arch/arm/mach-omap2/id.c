--- conflicted
+++ resolved
@@ -284,13 +284,8 @@
 		default:
 			omap_revision =  OMAP3630_REV_ES1_2;
 			omap_chip.oc |= CHIP_IS_OMAP3630ES1_2;
-<<<<<<< HEAD
-			break;
 		}
-=======
-		}
-		break;
->>>>>>> 053d8f66
+		break;
 	default:
 		/* Unknown default to latest silicon rev as default*/
 		omap_revision =  OMAP3630_REV_ES1_2;
