--- conflicted
+++ resolved
@@ -3142,16 +3142,6 @@
 {
 	int status = 0;
 
-<<<<<<< HEAD
-	status = ql_sem_spinlock(qdev, SEM_RT_IDX_MASK);
-	if (status)
-		return status;
-
-	/* Clear all the entries in the routing table. */
-	status = ql_clear_routing_entries(qdev);
-	if (status)
-		goto exit;
-=======
 	/* Clear all the entries in the routing table. */
 	status = ql_clear_routing_entries(qdev);
 	if (status)
@@ -3160,7 +3150,6 @@
 	status = ql_sem_spinlock(qdev, SEM_RT_IDX_MASK);
 	if (status)
 		return status;
->>>>>>> ad1cd745
 
 	status = ql_set_routing_reg(qdev, RT_IDX_ALL_ERR_SLOT, RT_IDX_ERR, 1);
 	if (status) {
@@ -3315,7 +3304,6 @@
 	u32 value;
 	int status = 0;
 	unsigned long end_jiffies;
-<<<<<<< HEAD
 
 	/* Clear all the entries in the routing table. */
 	status = ql_clear_routing_entries(qdev);
@@ -3324,16 +3312,6 @@
 		return status;
 	}
 
-=======
-
-	/* Clear all the entries in the routing table. */
-	status = ql_clear_routing_entries(qdev);
-	if (status) {
-		QPRINTK(qdev, IFUP, ERR, "Failed to clear routing bits.\n");
-		return status;
-	}
-
->>>>>>> ad1cd745
 	end_jiffies = jiffies +
 		max((unsigned long)1, usecs_to_jiffies(30));
 	ql_write32(qdev, RST_FO, (RST_FO_FR << 16) | RST_FO_FR);
