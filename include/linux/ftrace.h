--- conflicted
+++ resolved
@@ -8,11 +8,7 @@
 #include <linux/types.h>
 #include <linux/kallsyms.h>
 
-<<<<<<< HEAD
-#ifdef CONFIG_FTRACE
-=======
-#ifdef CONFIG_FUNCTION_TRACER
->>>>>>> c07f62e5
+#ifdef CONFIG_FUNCTION_TRACER
 
 extern int ftrace_enabled;
 extern int
@@ -44,13 +40,8 @@
 # define register_ftrace_function(ops) do { } while (0)
 # define unregister_ftrace_function(ops) do { } while (0)
 # define clear_ftrace_function(ops) do { } while (0)
-<<<<<<< HEAD
-static inline void ftrace_kill_atomic(void) { }
-#endif /* CONFIG_FTRACE */
-=======
 static inline void ftrace_kill(void) { }
 #endif /* CONFIG_FUNCTION_TRACER */
->>>>>>> c07f62e5
 
 #ifdef CONFIG_DYNAMIC_FTRACE
 
@@ -226,7 +217,6 @@
 	return 0;
 }
 static inline void ftrace_dump(void) { }
-<<<<<<< HEAD
 #endif
 
 #ifdef CONFIG_FTRACE_MCOUNT_RECORD
@@ -238,19 +228,6 @@
 ftrace_init_module(unsigned long *start, unsigned long *end) { }
 #endif
 
-=======
-#endif
-
-#ifdef CONFIG_FTRACE_MCOUNT_RECORD
-extern void ftrace_init(void);
-extern void ftrace_init_module(unsigned long *start, unsigned long *end);
-#else
-static inline void ftrace_init(void) { }
-static inline void
-ftrace_init_module(unsigned long *start, unsigned long *end) { }
-#endif
-
->>>>>>> c07f62e5
 
 struct boot_trace {
 	pid_t			caller;
