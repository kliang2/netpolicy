#ifndef __NET_CFG80211_H
#define __NET_CFG80211_H
/*
 * 802.11 device and configuration interface
 *
 * Copyright 2006-2010	Johannes Berg <johannes@sipsolutions.net>
 *
 * This program is free software; you can redistribute it and/or modify
 * it under the terms of the GNU General Public License version 2 as
 * published by the Free Software Foundation.
 */

#include <linux/netdevice.h>
#include <linux/debugfs.h>
#include <linux/list.h>
#include <linux/bug.h>
#include <linux/netlink.h>
#include <linux/skbuff.h>
#include <linux/nl80211.h>
#include <linux/if_ether.h>
#include <linux/ieee80211.h>
#include <linux/net.h>
#include <net/regulatory.h>

/**
 * DOC: Introduction
 *
 * cfg80211 is the configuration API for 802.11 devices in Linux. It bridges
 * userspace and drivers, and offers some utility functionality associated
 * with 802.11. cfg80211 must, directly or indirectly via mac80211, be used
 * by all modern wireless drivers in Linux, so that they offer a consistent
 * API through nl80211. For backward compatibility, cfg80211 also offers
 * wireless extensions to userspace, but hides them from drivers completely.
 *
 * Additionally, cfg80211 contains code to help enforce regulatory spectrum
 * use restrictions.
 */


/**
 * DOC: Device registration
 *
 * In order for a driver to use cfg80211, it must register the hardware device
 * with cfg80211. This happens through a number of hardware capability structs
 * described below.
 *
 * The fundamental structure for each device is the 'wiphy', of which each
 * instance describes a physical wireless device connected to the system. Each
 * such wiphy can have zero, one, or many virtual interfaces associated with
 * it, which need to be identified as such by pointing the network interface's
 * @ieee80211_ptr pointer to a &struct wireless_dev which further describes
 * the wireless part of the interface, normally this struct is embedded in the
 * network interface's private data area. Drivers can optionally allow creating
 * or destroying virtual interfaces on the fly, but without at least one or the
 * ability to create some the wireless device isn't useful.
 *
 * Each wiphy structure contains device capability information, and also has
 * a pointer to the various operations the driver offers. The definitions and
 * structures here describe these capabilities in detail.
 */

struct wiphy;

/*
 * wireless hardware capability structures
 */

/**
 * enum ieee80211_band - supported frequency bands
 *
 * The bands are assigned this way because the supported
 * bitrates differ in these bands.
 *
 * @IEEE80211_BAND_2GHZ: 2.4GHz ISM band
 * @IEEE80211_BAND_5GHZ: around 5GHz band (4.9-5.7)
 * @IEEE80211_BAND_60GHZ: around 60 GHz band (58.32 - 64.80 GHz)
 * @IEEE80211_NUM_BANDS: number of defined bands
 */
enum ieee80211_band {
	IEEE80211_BAND_2GHZ = NL80211_BAND_2GHZ,
	IEEE80211_BAND_5GHZ = NL80211_BAND_5GHZ,
	IEEE80211_BAND_60GHZ = NL80211_BAND_60GHZ,

	/* keep last */
	IEEE80211_NUM_BANDS
};

/**
 * enum ieee80211_channel_flags - channel flags
 *
 * Channel flags set by the regulatory control code.
 *
 * @IEEE80211_CHAN_DISABLED: This channel is disabled.
 * @IEEE80211_CHAN_PASSIVE_SCAN: Only passive scanning is permitted
 *	on this channel.
 * @IEEE80211_CHAN_NO_IBSS: IBSS is not allowed on this channel.
 * @IEEE80211_CHAN_RADAR: Radar detection is required on this channel.
 * @IEEE80211_CHAN_NO_HT40PLUS: extension channel above this channel
 * 	is not permitted.
 * @IEEE80211_CHAN_NO_HT40MINUS: extension channel below this channel
 * 	is not permitted.
 * @IEEE80211_CHAN_NO_OFDM: OFDM is not allowed on this channel.
 * @IEEE80211_CHAN_NO_80MHZ: If the driver supports 80 MHz on the band,
 *	this flag indicates that an 80 MHz channel cannot use this
 *	channel as the control or any of the secondary channels.
 *	This may be due to the driver or due to regulatory bandwidth
 *	restrictions.
 * @IEEE80211_CHAN_NO_160MHZ: If the driver supports 160 MHz on the band,
 *	this flag indicates that an 160 MHz channel cannot use this
 *	channel as the control or any of the secondary channels.
 *	This may be due to the driver or due to regulatory bandwidth
 *	restrictions.
 */
enum ieee80211_channel_flags {
	IEEE80211_CHAN_DISABLED		= 1<<0,
	IEEE80211_CHAN_PASSIVE_SCAN	= 1<<1,
	IEEE80211_CHAN_NO_IBSS		= 1<<2,
	IEEE80211_CHAN_RADAR		= 1<<3,
	IEEE80211_CHAN_NO_HT40PLUS	= 1<<4,
	IEEE80211_CHAN_NO_HT40MINUS	= 1<<5,
	IEEE80211_CHAN_NO_OFDM		= 1<<6,
	IEEE80211_CHAN_NO_80MHZ		= 1<<7,
	IEEE80211_CHAN_NO_160MHZ	= 1<<8,
};

#define IEEE80211_CHAN_NO_HT40 \
	(IEEE80211_CHAN_NO_HT40PLUS | IEEE80211_CHAN_NO_HT40MINUS)

#define IEEE80211_DFS_MIN_CAC_TIME_MS		60000
#define IEEE80211_DFS_MIN_NOP_TIME_MS		(30 * 60 * 1000)

/**
 * struct ieee80211_channel - channel definition
 *
 * This structure describes a single channel for use
 * with cfg80211.
 *
 * @center_freq: center frequency in MHz
 * @hw_value: hardware-specific value for the channel
 * @flags: channel flags from &enum ieee80211_channel_flags.
 * @orig_flags: channel flags at registration time, used by regulatory
 *	code to support devices with additional restrictions
 * @band: band this channel belongs to.
 * @max_antenna_gain: maximum antenna gain in dBi
 * @max_power: maximum transmission power (in dBm)
 * @max_reg_power: maximum regulatory transmission power (in dBm)
 * @beacon_found: helper to regulatory code to indicate when a beacon
 *	has been found on this channel. Use regulatory_hint_found_beacon()
 *	to enable this, this is useful only on 5 GHz band.
 * @orig_mag: internal use
 * @orig_mpwr: internal use
 * @dfs_state: current state of this channel. Only relevant if radar is required
 *	on this channel.
 * @dfs_state_entered: timestamp (jiffies) when the dfs state was entered.
 */
struct ieee80211_channel {
	enum ieee80211_band band;
	u16 center_freq;
	u16 hw_value;
	u32 flags;
	int max_antenna_gain;
	int max_power;
	int max_reg_power;
	bool beacon_found;
	u32 orig_flags;
	int orig_mag, orig_mpwr;
	enum nl80211_dfs_state dfs_state;
	unsigned long dfs_state_entered;
};

/**
 * enum ieee80211_rate_flags - rate flags
 *
 * Hardware/specification flags for rates. These are structured
 * in a way that allows using the same bitrate structure for
 * different bands/PHY modes.
 *
 * @IEEE80211_RATE_SHORT_PREAMBLE: Hardware can send with short
 *	preamble on this bitrate; only relevant in 2.4GHz band and
 *	with CCK rates.
 * @IEEE80211_RATE_MANDATORY_A: This bitrate is a mandatory rate
 *	when used with 802.11a (on the 5 GHz band); filled by the
 *	core code when registering the wiphy.
 * @IEEE80211_RATE_MANDATORY_B: This bitrate is a mandatory rate
 *	when used with 802.11b (on the 2.4 GHz band); filled by the
 *	core code when registering the wiphy.
 * @IEEE80211_RATE_MANDATORY_G: This bitrate is a mandatory rate
 *	when used with 802.11g (on the 2.4 GHz band); filled by the
 *	core code when registering the wiphy.
 * @IEEE80211_RATE_ERP_G: This is an ERP rate in 802.11g mode.
 */
enum ieee80211_rate_flags {
	IEEE80211_RATE_SHORT_PREAMBLE	= 1<<0,
	IEEE80211_RATE_MANDATORY_A	= 1<<1,
	IEEE80211_RATE_MANDATORY_B	= 1<<2,
	IEEE80211_RATE_MANDATORY_G	= 1<<3,
	IEEE80211_RATE_ERP_G		= 1<<4,
};

/**
 * struct ieee80211_rate - bitrate definition
 *
 * This structure describes a bitrate that an 802.11 PHY can
 * operate with. The two values @hw_value and @hw_value_short
 * are only for driver use when pointers to this structure are
 * passed around.
 *
 * @flags: rate-specific flags
 * @bitrate: bitrate in units of 100 Kbps
 * @hw_value: driver/hardware value for this rate
 * @hw_value_short: driver/hardware value for this rate when
 *	short preamble is used
 */
struct ieee80211_rate {
	u32 flags;
	u16 bitrate;
	u16 hw_value, hw_value_short;
};

/**
 * struct ieee80211_sta_ht_cap - STA's HT capabilities
 *
 * This structure describes most essential parameters needed
 * to describe 802.11n HT capabilities for an STA.
 *
 * @ht_supported: is HT supported by the STA
 * @cap: HT capabilities map as described in 802.11n spec
 * @ampdu_factor: Maximum A-MPDU length factor
 * @ampdu_density: Minimum A-MPDU spacing
 * @mcs: Supported MCS rates
 */
struct ieee80211_sta_ht_cap {
	u16 cap; /* use IEEE80211_HT_CAP_ */
	bool ht_supported;
	u8 ampdu_factor;
	u8 ampdu_density;
	struct ieee80211_mcs_info mcs;
};

/**
 * struct ieee80211_sta_vht_cap - STA's VHT capabilities
 *
 * This structure describes most essential parameters needed
 * to describe 802.11ac VHT capabilities for an STA.
 *
 * @vht_supported: is VHT supported by the STA
 * @cap: VHT capabilities map as described in 802.11ac spec
 * @vht_mcs: Supported VHT MCS rates
 */
struct ieee80211_sta_vht_cap {
	bool vht_supported;
	u32 cap; /* use IEEE80211_VHT_CAP_ */
	struct ieee80211_vht_mcs_info vht_mcs;
};

/**
 * struct ieee80211_supported_band - frequency band definition
 *
 * This structure describes a frequency band a wiphy
 * is able to operate in.
 *
 * @channels: Array of channels the hardware can operate in
 *	in this band.
 * @band: the band this structure represents
 * @n_channels: Number of channels in @channels
 * @bitrates: Array of bitrates the hardware can operate with
 *	in this band. Must be sorted to give a valid "supported
 *	rates" IE, i.e. CCK rates first, then OFDM.
 * @n_bitrates: Number of bitrates in @bitrates
 * @ht_cap: HT capabilities in this band
 * @vht_cap: VHT capabilities in this band
 */
struct ieee80211_supported_band {
	struct ieee80211_channel *channels;
	struct ieee80211_rate *bitrates;
	enum ieee80211_band band;
	int n_channels;
	int n_bitrates;
	struct ieee80211_sta_ht_cap ht_cap;
	struct ieee80211_sta_vht_cap vht_cap;
};

/*
 * Wireless hardware/device configuration structures and methods
 */

/**
 * DOC: Actions and configuration
 *
 * Each wireless device and each virtual interface offer a set of configuration
 * operations and other actions that are invoked by userspace. Each of these
 * actions is described in the operations structure, and the parameters these
 * operations use are described separately.
 *
 * Additionally, some operations are asynchronous and expect to get status
 * information via some functions that drivers need to call.
 *
 * Scanning and BSS list handling with its associated functionality is described
 * in a separate chapter.
 */

/**
 * struct vif_params - describes virtual interface parameters
 * @use_4addr: use 4-address frames
 * @macaddr: address to use for this virtual interface. This will only
 * 	be used for non-netdevice interfaces. If this parameter is set
 * 	to zero address the driver may determine the address as needed.
 */
struct vif_params {
       int use_4addr;
       u8 macaddr[ETH_ALEN];
};

/**
 * struct key_params - key information
 *
 * Information about a key
 *
 * @key: key material
 * @key_len: length of key material
 * @cipher: cipher suite selector
 * @seq: sequence counter (IV/PN) for TKIP and CCMP keys, only used
 *	with the get_key() callback, must be in little endian,
 *	length given by @seq_len.
 * @seq_len: length of @seq.
 */
struct key_params {
	u8 *key;
	u8 *seq;
	int key_len;
	int seq_len;
	u32 cipher;
};

/**
 * struct cfg80211_chan_def - channel definition
 * @chan: the (control) channel
 * @width: channel width
 * @center_freq1: center frequency of first segment
 * @center_freq2: center frequency of second segment
 *	(only with 80+80 MHz)
 */
struct cfg80211_chan_def {
	struct ieee80211_channel *chan;
	enum nl80211_chan_width width;
	u32 center_freq1;
	u32 center_freq2;
};

/**
 * cfg80211_get_chandef_type - return old channel type from chandef
 * @chandef: the channel definition
 *
 * Return: The old channel type (NOHT, HT20, HT40+/-) from a given
 * chandef, which must have a bandwidth allowing this conversion.
 */
static inline enum nl80211_channel_type
cfg80211_get_chandef_type(const struct cfg80211_chan_def *chandef)
{
	switch (chandef->width) {
	case NL80211_CHAN_WIDTH_20_NOHT:
		return NL80211_CHAN_NO_HT;
	case NL80211_CHAN_WIDTH_20:
		return NL80211_CHAN_HT20;
	case NL80211_CHAN_WIDTH_40:
		if (chandef->center_freq1 > chandef->chan->center_freq)
			return NL80211_CHAN_HT40PLUS;
		return NL80211_CHAN_HT40MINUS;
	default:
		WARN_ON(1);
		return NL80211_CHAN_NO_HT;
	}
}

/**
 * cfg80211_chandef_create - create channel definition using channel type
 * @chandef: the channel definition struct to fill
 * @channel: the control channel
 * @chantype: the channel type
 *
 * Given a channel type, create a channel definition.
 */
void cfg80211_chandef_create(struct cfg80211_chan_def *chandef,
			     struct ieee80211_channel *channel,
			     enum nl80211_channel_type chantype);

/**
 * cfg80211_chandef_identical - check if two channel definitions are identical
 * @chandef1: first channel definition
 * @chandef2: second channel definition
 *
 * Return: %true if the channels defined by the channel definitions are
 * identical, %false otherwise.
 */
static inline bool
cfg80211_chandef_identical(const struct cfg80211_chan_def *chandef1,
			   const struct cfg80211_chan_def *chandef2)
{
	return (chandef1->chan == chandef2->chan &&
		chandef1->width == chandef2->width &&
		chandef1->center_freq1 == chandef2->center_freq1 &&
		chandef1->center_freq2 == chandef2->center_freq2);
}

/**
 * cfg80211_chandef_compatible - check if two channel definitions are compatible
 * @chandef1: first channel definition
 * @chandef2: second channel definition
 *
 * Return: %NULL if the given channel definitions are incompatible,
 * chandef1 or chandef2 otherwise.
 */
const struct cfg80211_chan_def *
cfg80211_chandef_compatible(const struct cfg80211_chan_def *chandef1,
			    const struct cfg80211_chan_def *chandef2);

/**
 * cfg80211_chandef_valid - check if a channel definition is valid
 * @chandef: the channel definition to check
 * Return: %true if the channel definition is valid. %false otherwise.
 */
bool cfg80211_chandef_valid(const struct cfg80211_chan_def *chandef);

/**
 * cfg80211_chandef_usable - check if secondary channels can be used
 * @wiphy: the wiphy to validate against
 * @chandef: the channel definition to check
 * @prohibited_flags: the regulatory channel flags that must not be set
 * Return: %true if secondary channels are usable. %false otherwise.
 */
bool cfg80211_chandef_usable(struct wiphy *wiphy,
			     const struct cfg80211_chan_def *chandef,
			     u32 prohibited_flags);

/**
 * enum survey_info_flags - survey information flags
 *
 * @SURVEY_INFO_NOISE_DBM: noise (in dBm) was filled in
 * @SURVEY_INFO_IN_USE: channel is currently being used
 * @SURVEY_INFO_CHANNEL_TIME: channel active time (in ms) was filled in
 * @SURVEY_INFO_CHANNEL_TIME_BUSY: channel busy time was filled in
 * @SURVEY_INFO_CHANNEL_TIME_EXT_BUSY: extension channel busy time was filled in
 * @SURVEY_INFO_CHANNEL_TIME_RX: channel receive time was filled in
 * @SURVEY_INFO_CHANNEL_TIME_TX: channel transmit time was filled in
 *
 * Used by the driver to indicate which info in &struct survey_info
 * it has filled in during the get_survey().
 */
enum survey_info_flags {
	SURVEY_INFO_NOISE_DBM = 1<<0,
	SURVEY_INFO_IN_USE = 1<<1,
	SURVEY_INFO_CHANNEL_TIME = 1<<2,
	SURVEY_INFO_CHANNEL_TIME_BUSY = 1<<3,
	SURVEY_INFO_CHANNEL_TIME_EXT_BUSY = 1<<4,
	SURVEY_INFO_CHANNEL_TIME_RX = 1<<5,
	SURVEY_INFO_CHANNEL_TIME_TX = 1<<6,
};

/**
 * struct survey_info - channel survey response
 *
 * @channel: the channel this survey record reports, mandatory
 * @filled: bitflag of flags from &enum survey_info_flags
 * @noise: channel noise in dBm. This and all following fields are
 *     optional
 * @channel_time: amount of time in ms the radio spent on the channel
 * @channel_time_busy: amount of time the primary channel was sensed busy
 * @channel_time_ext_busy: amount of time the extension channel was sensed busy
 * @channel_time_rx: amount of time the radio spent receiving data
 * @channel_time_tx: amount of time the radio spent transmitting data
 *
 * Used by dump_survey() to report back per-channel survey information.
 *
 * This structure can later be expanded with things like
 * channel duty cycle etc.
 */
struct survey_info {
	struct ieee80211_channel *channel;
	u64 channel_time;
	u64 channel_time_busy;
	u64 channel_time_ext_busy;
	u64 channel_time_rx;
	u64 channel_time_tx;
	u32 filled;
	s8 noise;
};

/**
 * struct cfg80211_crypto_settings - Crypto settings
 * @wpa_versions: indicates which, if any, WPA versions are enabled
 *	(from enum nl80211_wpa_versions)
 * @cipher_group: group key cipher suite (or 0 if unset)
 * @n_ciphers_pairwise: number of AP supported unicast ciphers
 * @ciphers_pairwise: unicast key cipher suites
 * @n_akm_suites: number of AKM suites
 * @akm_suites: AKM suites
 * @control_port: Whether user space controls IEEE 802.1X port, i.e.,
 *	sets/clears %NL80211_STA_FLAG_AUTHORIZED. If true, the driver is
 *	required to assume that the port is unauthorized until authorized by
 *	user space. Otherwise, port is marked authorized by default.
 * @control_port_ethertype: the control port protocol that should be
 *	allowed through even on unauthorized ports
 * @control_port_no_encrypt: TRUE to prevent encryption of control port
 *	protocol frames.
 */
struct cfg80211_crypto_settings {
	u32 wpa_versions;
	u32 cipher_group;
	int n_ciphers_pairwise;
	u32 ciphers_pairwise[NL80211_MAX_NR_CIPHER_SUITES];
	int n_akm_suites;
	u32 akm_suites[NL80211_MAX_NR_AKM_SUITES];
	bool control_port;
	__be16 control_port_ethertype;
	bool control_port_no_encrypt;
};

/**
 * struct cfg80211_beacon_data - beacon data
 * @head: head portion of beacon (before TIM IE)
 *     or %NULL if not changed
 * @tail: tail portion of beacon (after TIM IE)
 *     or %NULL if not changed
 * @head_len: length of @head
 * @tail_len: length of @tail
 * @beacon_ies: extra information element(s) to add into Beacon frames or %NULL
 * @beacon_ies_len: length of beacon_ies in octets
 * @proberesp_ies: extra information element(s) to add into Probe Response
 *	frames or %NULL
 * @proberesp_ies_len: length of proberesp_ies in octets
 * @assocresp_ies: extra information element(s) to add into (Re)Association
 *	Response frames or %NULL
 * @assocresp_ies_len: length of assocresp_ies in octets
 * @probe_resp_len: length of probe response template (@probe_resp)
 * @probe_resp: probe response template (AP mode only)
 */
struct cfg80211_beacon_data {
	const u8 *head, *tail;
	const u8 *beacon_ies;
	const u8 *proberesp_ies;
	const u8 *assocresp_ies;
	const u8 *probe_resp;

	size_t head_len, tail_len;
	size_t beacon_ies_len;
	size_t proberesp_ies_len;
	size_t assocresp_ies_len;
	size_t probe_resp_len;
};

struct mac_address {
	u8 addr[ETH_ALEN];
};

/**
 * struct cfg80211_acl_data - Access control list data
 *
 * @acl_policy: ACL policy to be applied on the station's
<<<<<<< HEAD
	entry specified by mac_addr
=======
 *	entry specified by mac_addr
>>>>>>> 9e97d14b
 * @n_acl_entries: Number of MAC address entries passed
 * @mac_addrs: List of MAC addresses of stations to be used for ACL
 */
struct cfg80211_acl_data {
	enum nl80211_acl_policy acl_policy;
	int n_acl_entries;

	/* Keep it last */
	struct mac_address mac_addrs[];
};

/**
 * struct cfg80211_ap_settings - AP configuration
 *
 * Used to configure an AP interface.
 *
 * @chandef: defines the channel to use
 * @beacon: beacon data
 * @beacon_interval: beacon interval
 * @dtim_period: DTIM period
 * @ssid: SSID to be used in the BSS (note: may be %NULL if not provided from
 *	user space)
 * @ssid_len: length of @ssid
 * @hidden_ssid: whether to hide the SSID in Beacon/Probe Response frames
 * @crypto: crypto settings
 * @privacy: the BSS uses privacy
 * @auth_type: Authentication type (algorithm)
 * @inactivity_timeout: time in seconds to determine station's inactivity.
 * @p2p_ctwindow: P2P CT Window
 * @p2p_opp_ps: P2P opportunistic PS
 * @acl: ACL configuration used by the drivers which has support for
 *	MAC address based access control
<<<<<<< HEAD
=======
 * @radar_required: set if radar detection is required
>>>>>>> 9e97d14b
 */
struct cfg80211_ap_settings {
	struct cfg80211_chan_def chandef;

	struct cfg80211_beacon_data beacon;

	int beacon_interval, dtim_period;
	const u8 *ssid;
	size_t ssid_len;
	enum nl80211_hidden_ssid hidden_ssid;
	struct cfg80211_crypto_settings crypto;
	bool privacy;
	enum nl80211_auth_type auth_type;
	int inactivity_timeout;
	u8 p2p_ctwindow;
	bool p2p_opp_ps;
	const struct cfg80211_acl_data *acl;
<<<<<<< HEAD
=======
	bool radar_required;
>>>>>>> 9e97d14b
};

/**
 * enum plink_action - actions to perform in mesh peers
 *
 * @PLINK_ACTION_INVALID: action 0 is reserved
 * @PLINK_ACTION_OPEN: start mesh peer link establishment
 * @PLINK_ACTION_BLOCK: block traffic from this mesh peer
 */
enum plink_actions {
	PLINK_ACTION_INVALID,
	PLINK_ACTION_OPEN,
	PLINK_ACTION_BLOCK,
};

/**
 * enum station_parameters_apply_mask - station parameter values to apply
 * @STATION_PARAM_APPLY_UAPSD: apply new uAPSD parameters (uapsd_queues, max_sp)
 * @STATION_PARAM_APPLY_CAPABILITY: apply new capability
 *
 * Not all station parameters have in-band "no change" signalling,
 * for those that don't these flags will are used.
 */
enum station_parameters_apply_mask {
	STATION_PARAM_APPLY_UAPSD = BIT(0),
	STATION_PARAM_APPLY_CAPABILITY = BIT(1),
};

/**
 * struct station_parameters - station parameters
 *
 * Used to change and create a new station.
 *
 * @vlan: vlan interface station should belong to
 * @supported_rates: supported rates in IEEE 802.11 format
 *	(or NULL for no change)
 * @supported_rates_len: number of supported rates
 * @sta_flags_mask: station flags that changed
 *	(bitmask of BIT(NL80211_STA_FLAG_...))
 * @sta_flags_set: station flags values
 *	(bitmask of BIT(NL80211_STA_FLAG_...))
 * @listen_interval: listen interval or -1 for no change
 * @aid: AID or zero for no change
 * @plink_action: plink action to take
 * @plink_state: set the peer link state for a station
 * @ht_capa: HT capabilities of station
 * @vht_capa: VHT capabilities of station
 * @uapsd_queues: bitmap of queues configured for uapsd. same format
 *	as the AC bitmap in the QoS info field
 * @max_sp: max Service Period. same format as the MAX_SP in the
 *	QoS info field (but already shifted down)
 * @sta_modify_mask: bitmap indicating which parameters changed
 *	(for those that don't have a natural "no change" value),
 *	see &enum station_parameters_apply_mask
 * @local_pm: local link-specific mesh power save mode (no change when set
 *	to unknown)
<<<<<<< HEAD
=======
 * @capability: station capability
 * @ext_capab: extended capabilities of the station
 * @ext_capab_len: number of extended capabilities
>>>>>>> 9e97d14b
 */
struct station_parameters {
	u8 *supported_rates;
	struct net_device *vlan;
	u32 sta_flags_mask, sta_flags_set;
	u32 sta_modify_mask;
	int listen_interval;
	u16 aid;
	u8 supported_rates_len;
	u8 plink_action;
	u8 plink_state;
	struct ieee80211_ht_cap *ht_capa;
	struct ieee80211_vht_cap *vht_capa;
	u8 uapsd_queues;
	u8 max_sp;
	enum nl80211_mesh_power_mode local_pm;
<<<<<<< HEAD
=======
	u16 capability;
	u8 *ext_capab;
	u8 ext_capab_len;
>>>>>>> 9e97d14b
};

/**
 * enum station_info_flags - station information flags
 *
 * Used by the driver to indicate which info in &struct station_info
 * it has filled in during get_station() or dump_station().
 *
 * @STATION_INFO_INACTIVE_TIME: @inactive_time filled
 * @STATION_INFO_RX_BYTES: @rx_bytes filled
 * @STATION_INFO_TX_BYTES: @tx_bytes filled
 * @STATION_INFO_RX_BYTES64: @rx_bytes filled with 64-bit value
 * @STATION_INFO_TX_BYTES64: @tx_bytes filled with 64-bit value
 * @STATION_INFO_LLID: @llid filled
 * @STATION_INFO_PLID: @plid filled
 * @STATION_INFO_PLINK_STATE: @plink_state filled
 * @STATION_INFO_SIGNAL: @signal filled
 * @STATION_INFO_TX_BITRATE: @txrate fields are filled
 *  (tx_bitrate, tx_bitrate_flags and tx_bitrate_mcs)
 * @STATION_INFO_RX_PACKETS: @rx_packets filled with 32-bit value
 * @STATION_INFO_TX_PACKETS: @tx_packets filled with 32-bit value
 * @STATION_INFO_TX_RETRIES: @tx_retries filled
 * @STATION_INFO_TX_FAILED: @tx_failed filled
 * @STATION_INFO_RX_DROP_MISC: @rx_dropped_misc filled
 * @STATION_INFO_SIGNAL_AVG: @signal_avg filled
 * @STATION_INFO_RX_BITRATE: @rxrate fields are filled
 * @STATION_INFO_BSS_PARAM: @bss_param filled
 * @STATION_INFO_CONNECTED_TIME: @connected_time filled
 * @STATION_INFO_ASSOC_REQ_IES: @assoc_req_ies filled
 * @STATION_INFO_STA_FLAGS: @sta_flags filled
 * @STATION_INFO_BEACON_LOSS_COUNT: @beacon_loss_count filled
 * @STATION_INFO_T_OFFSET: @t_offset filled
 * @STATION_INFO_LOCAL_PM: @local_pm filled
 * @STATION_INFO_PEER_PM: @peer_pm filled
 * @STATION_INFO_NONPEER_PM: @nonpeer_pm filled
 */
enum station_info_flags {
	STATION_INFO_INACTIVE_TIME	= 1<<0,
	STATION_INFO_RX_BYTES		= 1<<1,
	STATION_INFO_TX_BYTES		= 1<<2,
	STATION_INFO_LLID		= 1<<3,
	STATION_INFO_PLID		= 1<<4,
	STATION_INFO_PLINK_STATE	= 1<<5,
	STATION_INFO_SIGNAL		= 1<<6,
	STATION_INFO_TX_BITRATE		= 1<<7,
	STATION_INFO_RX_PACKETS		= 1<<8,
	STATION_INFO_TX_PACKETS		= 1<<9,
	STATION_INFO_TX_RETRIES		= 1<<10,
	STATION_INFO_TX_FAILED		= 1<<11,
	STATION_INFO_RX_DROP_MISC	= 1<<12,
	STATION_INFO_SIGNAL_AVG		= 1<<13,
	STATION_INFO_RX_BITRATE		= 1<<14,
	STATION_INFO_BSS_PARAM          = 1<<15,
	STATION_INFO_CONNECTED_TIME	= 1<<16,
	STATION_INFO_ASSOC_REQ_IES	= 1<<17,
	STATION_INFO_STA_FLAGS		= 1<<18,
	STATION_INFO_BEACON_LOSS_COUNT	= 1<<19,
	STATION_INFO_T_OFFSET		= 1<<20,
	STATION_INFO_LOCAL_PM		= 1<<21,
	STATION_INFO_PEER_PM		= 1<<22,
	STATION_INFO_NONPEER_PM		= 1<<23,
<<<<<<< HEAD
=======
	STATION_INFO_RX_BYTES64		= 1<<24,
	STATION_INFO_TX_BYTES64		= 1<<25,
>>>>>>> 9e97d14b
};

/**
 * enum station_info_rate_flags - bitrate info flags
 *
 * Used by the driver to indicate the specific rate transmission
 * type for 802.11n transmissions.
 *
 * @RATE_INFO_FLAGS_MCS: mcs field filled with HT MCS
 * @RATE_INFO_FLAGS_VHT_MCS: mcs field filled with VHT MCS
 * @RATE_INFO_FLAGS_40_MHZ_WIDTH: 40 MHz width transmission
 * @RATE_INFO_FLAGS_80_MHZ_WIDTH: 80 MHz width transmission
 * @RATE_INFO_FLAGS_80P80_MHZ_WIDTH: 80+80 MHz width transmission
 * @RATE_INFO_FLAGS_160_MHZ_WIDTH: 160 MHz width transmission
 * @RATE_INFO_FLAGS_SHORT_GI: 400ns guard interval
 * @RATE_INFO_FLAGS_60G: 60GHz MCS
 */
enum rate_info_flags {
	RATE_INFO_FLAGS_MCS			= BIT(0),
	RATE_INFO_FLAGS_VHT_MCS			= BIT(1),
	RATE_INFO_FLAGS_40_MHZ_WIDTH		= BIT(2),
	RATE_INFO_FLAGS_80_MHZ_WIDTH		= BIT(3),
	RATE_INFO_FLAGS_80P80_MHZ_WIDTH		= BIT(4),
	RATE_INFO_FLAGS_160_MHZ_WIDTH		= BIT(5),
	RATE_INFO_FLAGS_SHORT_GI		= BIT(6),
	RATE_INFO_FLAGS_60G			= BIT(7),
};

/**
 * struct rate_info - bitrate information
 *
 * Information about a receiving or transmitting bitrate
 *
 * @flags: bitflag of flags from &enum rate_info_flags
 * @mcs: mcs index if struct describes a 802.11n bitrate
 * @legacy: bitrate in 100kbit/s for 802.11abg
 * @nss: number of streams (VHT only)
 */
struct rate_info {
	u8 flags;
	u8 mcs;
	u16 legacy;
	u8 nss;
};

/**
 * enum station_info_rate_flags - bitrate info flags
 *
 * Used by the driver to indicate the specific rate transmission
 * type for 802.11n transmissions.
 *
 * @BSS_PARAM_FLAGS_CTS_PROT: whether CTS protection is enabled
 * @BSS_PARAM_FLAGS_SHORT_PREAMBLE: whether short preamble is enabled
 * @BSS_PARAM_FLAGS_SHORT_SLOT_TIME: whether short slot time is enabled
 */
enum bss_param_flags {
	BSS_PARAM_FLAGS_CTS_PROT	= 1<<0,
	BSS_PARAM_FLAGS_SHORT_PREAMBLE	= 1<<1,
	BSS_PARAM_FLAGS_SHORT_SLOT_TIME	= 1<<2,
};

/**
 * struct sta_bss_parameters - BSS parameters for the attached station
 *
 * Information about the currently associated BSS
 *
 * @flags: bitflag of flags from &enum bss_param_flags
 * @dtim_period: DTIM period for the BSS
 * @beacon_interval: beacon interval
 */
struct sta_bss_parameters {
	u8 flags;
	u8 dtim_period;
	u16 beacon_interval;
};

/**
 * struct station_info - station information
 *
 * Station information filled by driver for get_station() and dump_station.
 *
 * @filled: bitflag of flags from &enum station_info_flags
 * @connected_time: time(in secs) since a station is last connected
 * @inactive_time: time since last station activity (tx/rx) in milliseconds
 * @rx_bytes: bytes received from this station
 * @tx_bytes: bytes transmitted to this station
 * @llid: mesh local link id
 * @plid: mesh peer link id
 * @plink_state: mesh peer link state
 * @signal: The signal strength, type depends on the wiphy's signal_type.
 *	For CFG80211_SIGNAL_TYPE_MBM, value is expressed in _dBm_.
 * @signal_avg: Average signal strength, type depends on the wiphy's signal_type.
 *	For CFG80211_SIGNAL_TYPE_MBM, value is expressed in _dBm_.
 * @txrate: current unicast bitrate from this station
 * @rxrate: current unicast bitrate to this station
 * @rx_packets: packets received from this station
 * @tx_packets: packets transmitted to this station
 * @tx_retries: cumulative retry counts
 * @tx_failed: number of failed transmissions (retries exceeded, no ACK)
 * @rx_dropped_misc:  Dropped for un-specified reason.
 * @bss_param: current BSS parameters
 * @generation: generation number for nl80211 dumps.
 *	This number should increase every time the list of stations
 *	changes, i.e. when a station is added or removed, so that
 *	userspace can tell whether it got a consistent snapshot.
 * @assoc_req_ies: IEs from (Re)Association Request.
 *	This is used only when in AP mode with drivers that do not use
 *	user space MLME/SME implementation. The information is provided for
 *	the cfg80211_new_sta() calls to notify user space of the IEs.
 * @assoc_req_ies_len: Length of assoc_req_ies buffer in octets.
 * @sta_flags: station flags mask & values
 * @beacon_loss_count: Number of times beacon loss event has triggered.
 * @t_offset: Time offset of the station relative to this host.
 * @local_pm: local mesh STA power save mode
 * @peer_pm: peer mesh STA power save mode
 * @nonpeer_pm: non-peer mesh STA power save mode
 */
struct station_info {
	u32 filled;
	u32 connected_time;
	u32 inactive_time;
	u64 rx_bytes;
	u64 tx_bytes;
	u16 llid;
	u16 plid;
	u8 plink_state;
	s8 signal;
	s8 signal_avg;
	struct rate_info txrate;
	struct rate_info rxrate;
	u32 rx_packets;
	u32 tx_packets;
	u32 tx_retries;
	u32 tx_failed;
	u32 rx_dropped_misc;
	struct sta_bss_parameters bss_param;
	struct nl80211_sta_flag_update sta_flags;

	int generation;

	const u8 *assoc_req_ies;
	size_t assoc_req_ies_len;

	u32 beacon_loss_count;
	s64 t_offset;
	enum nl80211_mesh_power_mode local_pm;
	enum nl80211_mesh_power_mode peer_pm;
	enum nl80211_mesh_power_mode nonpeer_pm;

	/*
	 * Note: Add a new enum station_info_flags value for each new field and
	 * use it to check which fields are initialized.
	 */
};

/**
 * enum monitor_flags - monitor flags
 *
 * Monitor interface configuration flags. Note that these must be the bits
 * according to the nl80211 flags.
 *
 * @MONITOR_FLAG_FCSFAIL: pass frames with bad FCS
 * @MONITOR_FLAG_PLCPFAIL: pass frames with bad PLCP
 * @MONITOR_FLAG_CONTROL: pass control frames
 * @MONITOR_FLAG_OTHER_BSS: disable BSSID filtering
 * @MONITOR_FLAG_COOK_FRAMES: report frames after processing
 */
enum monitor_flags {
	MONITOR_FLAG_FCSFAIL		= 1<<NL80211_MNTR_FLAG_FCSFAIL,
	MONITOR_FLAG_PLCPFAIL		= 1<<NL80211_MNTR_FLAG_PLCPFAIL,
	MONITOR_FLAG_CONTROL		= 1<<NL80211_MNTR_FLAG_CONTROL,
	MONITOR_FLAG_OTHER_BSS		= 1<<NL80211_MNTR_FLAG_OTHER_BSS,
	MONITOR_FLAG_COOK_FRAMES	= 1<<NL80211_MNTR_FLAG_COOK_FRAMES,
};

/**
 * enum mpath_info_flags -  mesh path information flags
 *
 * Used by the driver to indicate which info in &struct mpath_info it has filled
 * in during get_station() or dump_station().
 *
 * @MPATH_INFO_FRAME_QLEN: @frame_qlen filled
 * @MPATH_INFO_SN: @sn filled
 * @MPATH_INFO_METRIC: @metric filled
 * @MPATH_INFO_EXPTIME: @exptime filled
 * @MPATH_INFO_DISCOVERY_TIMEOUT: @discovery_timeout filled
 * @MPATH_INFO_DISCOVERY_RETRIES: @discovery_retries filled
 * @MPATH_INFO_FLAGS: @flags filled
 */
enum mpath_info_flags {
	MPATH_INFO_FRAME_QLEN		= BIT(0),
	MPATH_INFO_SN			= BIT(1),
	MPATH_INFO_METRIC		= BIT(2),
	MPATH_INFO_EXPTIME		= BIT(3),
	MPATH_INFO_DISCOVERY_TIMEOUT	= BIT(4),
	MPATH_INFO_DISCOVERY_RETRIES	= BIT(5),
	MPATH_INFO_FLAGS		= BIT(6),
};

/**
 * struct mpath_info - mesh path information
 *
 * Mesh path information filled by driver for get_mpath() and dump_mpath().
 *
 * @filled: bitfield of flags from &enum mpath_info_flags
 * @frame_qlen: number of queued frames for this destination
 * @sn: target sequence number
 * @metric: metric (cost) of this mesh path
 * @exptime: expiration time for the mesh path from now, in msecs
 * @flags: mesh path flags
 * @discovery_timeout: total mesh path discovery timeout, in msecs
 * @discovery_retries: mesh path discovery retries
 * @generation: generation number for nl80211 dumps.
 *	This number should increase every time the list of mesh paths
 *	changes, i.e. when a station is added or removed, so that
 *	userspace can tell whether it got a consistent snapshot.
 */
struct mpath_info {
	u32 filled;
	u32 frame_qlen;
	u32 sn;
	u32 metric;
	u32 exptime;
	u32 discovery_timeout;
	u8 discovery_retries;
	u8 flags;

	int generation;
};

/**
 * struct bss_parameters - BSS parameters
 *
 * Used to change BSS parameters (mainly for AP mode).
 *
 * @use_cts_prot: Whether to use CTS protection
 *	(0 = no, 1 = yes, -1 = do not change)
 * @use_short_preamble: Whether the use of short preambles is allowed
 *	(0 = no, 1 = yes, -1 = do not change)
 * @use_short_slot_time: Whether the use of short slot time is allowed
 *	(0 = no, 1 = yes, -1 = do not change)
 * @basic_rates: basic rates in IEEE 802.11 format
 *	(or NULL for no change)
 * @basic_rates_len: number of basic rates
 * @ap_isolate: do not forward packets between connected stations
 * @ht_opmode: HT Operation mode
 * 	(u16 = opmode, -1 = do not change)
 * @p2p_ctwindow: P2P CT Window (-1 = no change)
 * @p2p_opp_ps: P2P opportunistic PS (-1 = no change)
 */
struct bss_parameters {
	int use_cts_prot;
	int use_short_preamble;
	int use_short_slot_time;
	u8 *basic_rates;
	u8 basic_rates_len;
	int ap_isolate;
	int ht_opmode;
	s8 p2p_ctwindow, p2p_opp_ps;
};

/**
 * struct mesh_config - 802.11s mesh configuration
 *
 * These parameters can be changed while the mesh is active.
 *
 * @dot11MeshRetryTimeout: the initial retry timeout in millisecond units used
 *	by the Mesh Peering Open message
 * @dot11MeshConfirmTimeout: the initial retry timeout in millisecond units
 *	used by the Mesh Peering Open message
 * @dot11MeshHoldingTimeout: the confirm timeout in millisecond units used by
 *	the mesh peering management to close a mesh peering
 * @dot11MeshMaxPeerLinks: the maximum number of peer links allowed on this
 *	mesh interface
 * @dot11MeshMaxRetries: the maximum number of peer link open retries that can
 *	be sent to establish a new peer link instance in a mesh
 * @dot11MeshTTL: the value of TTL field set at a source mesh STA
 * @element_ttl: the value of TTL field set at a mesh STA for path selection
 *	elements
 * @auto_open_plinks: whether we should automatically open peer links when we
 *	detect compatible mesh peers
 * @dot11MeshNbrOffsetMaxNeighbor: the maximum number of neighbors to
 *	synchronize to for 11s default synchronization method
 * @dot11MeshHWMPmaxPREQretries: the number of action frames containing a PREQ
 *	that an originator mesh STA can send to a particular path target
 * @path_refresh_time: how frequently to refresh mesh paths in milliseconds
 * @min_discovery_timeout: the minimum length of time to wait until giving up on
 *	a path discovery in milliseconds
 * @dot11MeshHWMPactivePathTimeout: the time (in TUs) for which mesh STAs
 *	receiving a PREQ shall consider the forwarding information from the
 *	root to be valid. (TU = time unit)
 * @dot11MeshHWMPpreqMinInterval: the minimum interval of time (in TUs) during
 *	which a mesh STA can send only one action frame containing a PREQ
 *	element
 * @dot11MeshHWMPperrMinInterval: the minimum interval of time (in TUs) during
 *	which a mesh STA can send only one Action frame containing a PERR
 *	element
 * @dot11MeshHWMPnetDiameterTraversalTime: the interval of time (in TUs) that
 *	it takes for an HWMP information element to propagate across the mesh
 * @dot11MeshHWMPRootMode: the configuration of a mesh STA as root mesh STA
 * @dot11MeshHWMPRannInterval: the interval of time (in TUs) between root
 *	announcements are transmitted
 * @dot11MeshGateAnnouncementProtocol: whether to advertise that this mesh
 *	station has access to a broader network beyond the MBSS. (This is
 *	missnamed in draft 12.0: dot11MeshGateAnnouncementProtocol set to true
 *	only means that the station will announce others it's a mesh gate, but
 *	not necessarily using the gate announcement protocol. Still keeping the
 *	same nomenclature to be in sync with the spec)
 * @dot11MeshForwarding: whether the Mesh STA is forwarding or non-forwarding
 *	entity (default is TRUE - forwarding entity)
 * @rssi_threshold: the threshold for average signal strength of candidate
 *	station to establish a peer link
 * @ht_opmode: mesh HT protection mode
 *
 * @dot11MeshHWMPactivePathToRootTimeout: The time (in TUs) for which mesh STAs
 *	receiving a proactive PREQ shall consider the forwarding information to
 *	the root mesh STA to be valid.
 *
 * @dot11MeshHWMProotInterval: The interval of time (in TUs) between proactive
 *	PREQs are transmitted.
 * @dot11MeshHWMPconfirmationInterval: The minimum interval of time (in TUs)
 *	during which a mesh STA can send only one Action frame containing
 *	a PREQ element for root path confirmation.
 * @power_mode: The default mesh power save mode which will be the initial
 *	setting for new peer links.
 * @dot11MeshAwakeWindowDuration: The duration in TUs the STA will remain awake
 *	after transmitting its beacon.
 */
struct mesh_config {
	u16 dot11MeshRetryTimeout;
	u16 dot11MeshConfirmTimeout;
	u16 dot11MeshHoldingTimeout;
	u16 dot11MeshMaxPeerLinks;
	u8 dot11MeshMaxRetries;
	u8 dot11MeshTTL;
	u8 element_ttl;
	bool auto_open_plinks;
	u32 dot11MeshNbrOffsetMaxNeighbor;
	u8 dot11MeshHWMPmaxPREQretries;
	u32 path_refresh_time;
	u16 min_discovery_timeout;
	u32 dot11MeshHWMPactivePathTimeout;
	u16 dot11MeshHWMPpreqMinInterval;
	u16 dot11MeshHWMPperrMinInterval;
	u16 dot11MeshHWMPnetDiameterTraversalTime;
	u8 dot11MeshHWMPRootMode;
	u16 dot11MeshHWMPRannInterval;
	bool dot11MeshGateAnnouncementProtocol;
	bool dot11MeshForwarding;
	s32 rssi_threshold;
	u16 ht_opmode;
	u32 dot11MeshHWMPactivePathToRootTimeout;
	u16 dot11MeshHWMProotInterval;
	u16 dot11MeshHWMPconfirmationInterval;
	enum nl80211_mesh_power_mode power_mode;
	u16 dot11MeshAwakeWindowDuration;
};

/**
 * struct mesh_setup - 802.11s mesh setup configuration
 * @chandef: defines the channel to use
 * @mesh_id: the mesh ID
 * @mesh_id_len: length of the mesh ID, at least 1 and at most 32 bytes
 * @sync_method: which synchronization method to use
 * @path_sel_proto: which path selection protocol to use
 * @path_metric: which metric to use
 * @ie: vendor information elements (optional)
 * @ie_len: length of vendor information elements
 * @is_authenticated: this mesh requires authentication
 * @is_secure: this mesh uses security
 * @dtim_period: DTIM period to use
 * @beacon_interval: beacon interval to use
 * @mcast_rate: multicat rate for Mesh Node [6Mbps is the default for 802.11a]
 *
 * These parameters are fixed when the mesh is created.
 */
struct mesh_setup {
	struct cfg80211_chan_def chandef;
	const u8 *mesh_id;
	u8 mesh_id_len;
	u8 sync_method;
	u8 path_sel_proto;
	u8 path_metric;
	const u8 *ie;
	u8 ie_len;
	bool is_authenticated;
	bool is_secure;
	u8 dtim_period;
	u16 beacon_interval;
	int mcast_rate[IEEE80211_NUM_BANDS];
};

/**
 * struct ieee80211_txq_params - TX queue parameters
 * @ac: AC identifier
 * @txop: Maximum burst time in units of 32 usecs, 0 meaning disabled
 * @cwmin: Minimum contention window [a value of the form 2^n-1 in the range
 *	1..32767]
 * @cwmax: Maximum contention window [a value of the form 2^n-1 in the range
 *	1..32767]
 * @aifs: Arbitration interframe space [0..255]
 */
struct ieee80211_txq_params {
	enum nl80211_ac ac;
	u16 txop;
	u16 cwmin;
	u16 cwmax;
	u8 aifs;
};

/**
 * DOC: Scanning and BSS list handling
 *
 * The scanning process itself is fairly simple, but cfg80211 offers quite
 * a bit of helper functionality. To start a scan, the scan operation will
 * be invoked with a scan definition. This scan definition contains the
 * channels to scan, and the SSIDs to send probe requests for (including the
 * wildcard, if desired). A passive scan is indicated by having no SSIDs to
 * probe. Additionally, a scan request may contain extra information elements
 * that should be added to the probe request. The IEs are guaranteed to be
 * well-formed, and will not exceed the maximum length the driver advertised
 * in the wiphy structure.
 *
 * When scanning finds a BSS, cfg80211 needs to be notified of that, because
 * it is responsible for maintaining the BSS list; the driver should not
 * maintain a list itself. For this notification, various functions exist.
 *
 * Since drivers do not maintain a BSS list, there are also a number of
 * functions to search for a BSS and obtain information about it from the
 * BSS structure cfg80211 maintains. The BSS list is also made available
 * to userspace.
 */

/**
 * struct cfg80211_ssid - SSID description
 * @ssid: the SSID
 * @ssid_len: length of the ssid
 */
struct cfg80211_ssid {
	u8 ssid[IEEE80211_MAX_SSID_LEN];
	u8 ssid_len;
};

/**
 * struct cfg80211_scan_request - scan request description
 *
 * @ssids: SSIDs to scan for (active scan only)
 * @n_ssids: number of SSIDs
 * @channels: channels to scan on.
 * @n_channels: total number of channels to scan
 * @ie: optional information element(s) to add into Probe Request or %NULL
 * @ie_len: length of ie in octets
 * @flags: bit field of flags controlling operation
 * @rates: bitmap of rates to advertise for each band
 * @wiphy: the wiphy this was for
 * @scan_start: time (in jiffies) when the scan started
 * @wdev: the wireless device to scan for
 * @aborted: (internal) scan request was notified as aborted
 * @no_cck: used to send probe requests at non CCK rate in 2GHz band
 */
struct cfg80211_scan_request {
	struct cfg80211_ssid *ssids;
	int n_ssids;
	u32 n_channels;
	const u8 *ie;
	size_t ie_len;
	u32 flags;

	u32 rates[IEEE80211_NUM_BANDS];

	struct wireless_dev *wdev;

	/* internal */
	struct wiphy *wiphy;
	unsigned long scan_start;
	bool aborted;
	bool no_cck;

	/* keep last */
	struct ieee80211_channel *channels[0];
};

/**
 * struct cfg80211_match_set - sets of attributes to match
 *
 * @ssid: SSID to be matched
 */
struct cfg80211_match_set {
	struct cfg80211_ssid ssid;
};

/**
 * struct cfg80211_sched_scan_request - scheduled scan request description
 *
 * @ssids: SSIDs to scan for (passed in the probe_reqs in active scans)
 * @n_ssids: number of SSIDs
 * @n_channels: total number of channels to scan
 * @interval: interval between each scheduled scan cycle
 * @ie: optional information element(s) to add into Probe Request or %NULL
 * @ie_len: length of ie in octets
 * @flags: bit field of flags controlling operation
 * @match_sets: sets of parameters to be matched for a scan result
 * 	entry to be considered valid and to be passed to the host
 * 	(others are filtered out).
 *	If ommited, all results are passed.
 * @n_match_sets: number of match sets
 * @wiphy: the wiphy this was for
 * @dev: the interface
 * @scan_start: start time of the scheduled scan
 * @channels: channels to scan
 * @rssi_thold: don't report scan results below this threshold (in s32 dBm)
 */
struct cfg80211_sched_scan_request {
	struct cfg80211_ssid *ssids;
	int n_ssids;
	u32 n_channels;
	u32 interval;
	const u8 *ie;
	size_t ie_len;
	u32 flags;
	struct cfg80211_match_set *match_sets;
	int n_match_sets;
	s32 rssi_thold;

	/* internal */
	struct wiphy *wiphy;
	struct net_device *dev;
	unsigned long scan_start;

	/* keep last */
	struct ieee80211_channel *channels[0];
};

/**
 * enum cfg80211_signal_type - signal type
 *
 * @CFG80211_SIGNAL_TYPE_NONE: no signal strength information available
 * @CFG80211_SIGNAL_TYPE_MBM: signal strength in mBm (100*dBm)
 * @CFG80211_SIGNAL_TYPE_UNSPEC: signal strength, increasing from 0 through 100
 */
enum cfg80211_signal_type {
	CFG80211_SIGNAL_TYPE_NONE,
	CFG80211_SIGNAL_TYPE_MBM,
	CFG80211_SIGNAL_TYPE_UNSPEC,
};

/**
 * struct cfg80211_bss_ie_data - BSS entry IE data
 * @tsf: TSF contained in the frame that carried these IEs
 * @rcu_head: internal use, for freeing
 * @len: length of the IEs
 * @data: IE data
 */
struct cfg80211_bss_ies {
	u64 tsf;
	struct rcu_head rcu_head;
	int len;
	u8 data[];
};

/**
 * struct cfg80211_bss - BSS description
 *
 * This structure describes a BSS (which may also be a mesh network)
 * for use in scan results and similar.
 *
 * @channel: channel this BSS is on
 * @bssid: BSSID of the BSS
 * @beacon_interval: the beacon interval as from the frame
 * @capability: the capability field in host byte order
 * @ies: the information elements (Note that there is no guarantee that these
 *	are well-formed!); this is a pointer to either the beacon_ies or
 *	proberesp_ies depending on whether Probe Response frame has been
 *	received. It is always non-%NULL.
 * @beacon_ies: the information elements from the last Beacon frame
 *	(implementation note: if @hidden_beacon_bss is set this struct doesn't
 *	own the beacon_ies, but they're just pointers to the ones from the
 *	@hidden_beacon_bss struct)
 * @proberesp_ies: the information elements from the last Probe Response frame
 * @hidden_beacon_bss: in case this BSS struct represents a probe response from
 *	a BSS that hides the SSID in its beacon, this points to the BSS struct
 *	that holds the beacon data. @beacon_ies is still valid, of course, and
 *	points to the same data as hidden_beacon_bss->beacon_ies in that case.
 * @signal: signal strength value (type depends on the wiphy's signal_type)
 * @priv: private area for driver use, has at least wiphy->bss_priv_size bytes
 */
struct cfg80211_bss {
	struct ieee80211_channel *channel;

	const struct cfg80211_bss_ies __rcu *ies;
	const struct cfg80211_bss_ies __rcu *beacon_ies;
	const struct cfg80211_bss_ies __rcu *proberesp_ies;

	struct cfg80211_bss *hidden_beacon_bss;

	s32 signal;

	u16 beacon_interval;
	u16 capability;

	u8 bssid[ETH_ALEN];

	u8 priv[0] __aligned(sizeof(void *));
};

/**
 * ieee80211_bss_get_ie - find IE with given ID
 * @bss: the bss to search
 * @ie: the IE ID
 *
 * Note that the return value is an RCU-protected pointer, so
 * rcu_read_lock() must be held when calling this function.
 * Return: %NULL if not found.
 */
const u8 *ieee80211_bss_get_ie(struct cfg80211_bss *bss, u8 ie);


/**
 * struct cfg80211_auth_request - Authentication request data
 *
 * This structure provides information needed to complete IEEE 802.11
 * authentication.
 *
 * @bss: The BSS to authenticate with.
 * @auth_type: Authentication type (algorithm)
 * @ie: Extra IEs to add to Authentication frame or %NULL
 * @ie_len: Length of ie buffer in octets
 * @key_len: length of WEP key for shared key authentication
 * @key_idx: index of WEP key for shared key authentication
 * @key: WEP key for shared key authentication
 * @sae_data: Non-IE data to use with SAE or %NULL. This starts with
 *	Authentication transaction sequence number field.
 * @sae_data_len: Length of sae_data buffer in octets
 */
struct cfg80211_auth_request {
	struct cfg80211_bss *bss;
	const u8 *ie;
	size_t ie_len;
	enum nl80211_auth_type auth_type;
	const u8 *key;
	u8 key_len, key_idx;
	const u8 *sae_data;
	size_t sae_data_len;
};

/**
 * enum cfg80211_assoc_req_flags - Over-ride default behaviour in association.
 *
 * @ASSOC_REQ_DISABLE_HT:  Disable HT (802.11n)
 */
enum cfg80211_assoc_req_flags {
	ASSOC_REQ_DISABLE_HT		= BIT(0),
};

/**
 * struct cfg80211_assoc_request - (Re)Association request data
 *
 * This structure provides information needed to complete IEEE 802.11
 * (re)association.
 * @bss: The BSS to associate with. If the call is successful the driver
 *	is given a reference that it must release, normally via a call to
 *	cfg80211_send_rx_assoc(), or, if association timed out, with a
 *	call to cfg80211_put_bss() (in addition to calling
 *	cfg80211_send_assoc_timeout())
 * @ie: Extra IEs to add to (Re)Association Request frame or %NULL
 * @ie_len: Length of ie buffer in octets
 * @use_mfp: Use management frame protection (IEEE 802.11w) in this association
 * @crypto: crypto settings
 * @prev_bssid: previous BSSID, if not %NULL use reassociate frame
 * @flags:  See &enum cfg80211_assoc_req_flags
 * @ht_capa:  HT Capabilities over-rides.  Values set in ht_capa_mask
 *   will be used in ht_capa.  Un-supported values will be ignored.
 * @ht_capa_mask:  The bits of ht_capa which are to be used.
 */
struct cfg80211_assoc_request {
	struct cfg80211_bss *bss;
	const u8 *ie, *prev_bssid;
	size_t ie_len;
	struct cfg80211_crypto_settings crypto;
	bool use_mfp;
	u32 flags;
	struct ieee80211_ht_cap ht_capa;
	struct ieee80211_ht_cap ht_capa_mask;
};

/**
 * struct cfg80211_deauth_request - Deauthentication request data
 *
 * This structure provides information needed to complete IEEE 802.11
 * deauthentication.
 *
 * @bssid: the BSSID of the BSS to deauthenticate from
 * @ie: Extra IEs to add to Deauthentication frame or %NULL
 * @ie_len: Length of ie buffer in octets
 * @reason_code: The reason code for the deauthentication
 * @local_state_change: if set, change local state only and
 *	do not set a deauth frame
 */
struct cfg80211_deauth_request {
	const u8 *bssid;
	const u8 *ie;
	size_t ie_len;
	u16 reason_code;
	bool local_state_change;
};

/**
 * struct cfg80211_disassoc_request - Disassociation request data
 *
 * This structure provides information needed to complete IEEE 802.11
 * disassocation.
 *
 * @bss: the BSS to disassociate from
 * @ie: Extra IEs to add to Disassociation frame or %NULL
 * @ie_len: Length of ie buffer in octets
 * @reason_code: The reason code for the disassociation
 * @local_state_change: This is a request for a local state only, i.e., no
 *	Disassociation frame is to be transmitted.
 */
struct cfg80211_disassoc_request {
	struct cfg80211_bss *bss;
	const u8 *ie;
	size_t ie_len;
	u16 reason_code;
	bool local_state_change;
};

/**
 * struct cfg80211_ibss_params - IBSS parameters
 *
 * This structure defines the IBSS parameters for the join_ibss()
 * method.
 *
 * @ssid: The SSID, will always be non-null.
 * @ssid_len: The length of the SSID, will always be non-zero.
 * @bssid: Fixed BSSID requested, maybe be %NULL, if set do not
 *	search for IBSSs with a different BSSID.
 * @chandef: defines the channel to use if no other IBSS to join can be found
 * @channel_fixed: The channel should be fixed -- do not search for
 *	IBSSs to join on other channels.
 * @ie: information element(s) to include in the beacon
 * @ie_len: length of that
 * @beacon_interval: beacon interval to use
 * @privacy: this is a protected network, keys will be configured
 *	after joining
 * @control_port: whether user space controls IEEE 802.1X port, i.e.,
 *	sets/clears %NL80211_STA_FLAG_AUTHORIZED. If true, the driver is
 *	required to assume that the port is unauthorized until authorized by
 *	user space. Otherwise, port is marked authorized by default.
 * @basic_rates: bitmap of basic rates to use when creating the IBSS
 * @mcast_rate: per-band multicast rate index + 1 (0: disabled)
 */
struct cfg80211_ibss_params {
	u8 *ssid;
	u8 *bssid;
	struct cfg80211_chan_def chandef;
	u8 *ie;
	u8 ssid_len, ie_len;
	u16 beacon_interval;
	u32 basic_rates;
	bool channel_fixed;
	bool privacy;
	bool control_port;
	int mcast_rate[IEEE80211_NUM_BANDS];
};

/**
 * struct cfg80211_connect_params - Connection parameters
 *
 * This structure provides information needed to complete IEEE 802.11
 * authentication and association.
 *
 * @channel: The channel to use or %NULL if not specified (auto-select based
 *	on scan results)
 * @bssid: The AP BSSID or %NULL if not specified (auto-select based on scan
 *	results)
 * @ssid: SSID
 * @ssid_len: Length of ssid in octets
 * @auth_type: Authentication type (algorithm)
 * @ie: IEs for association request
 * @ie_len: Length of assoc_ie in octets
 * @privacy: indicates whether privacy-enabled APs should be used
 * @mfp: indicate whether management frame protection is used
 * @crypto: crypto settings
 * @key_len: length of WEP key for shared key authentication
 * @key_idx: index of WEP key for shared key authentication
 * @key: WEP key for shared key authentication
 * @flags:  See &enum cfg80211_assoc_req_flags
 * @bg_scan_period:  Background scan period in seconds
 *   or -1 to indicate that default value is to be used.
 * @ht_capa:  HT Capabilities over-rides.  Values set in ht_capa_mask
 *   will be used in ht_capa.  Un-supported values will be ignored.
 * @ht_capa_mask:  The bits of ht_capa which are to be used.
 */
struct cfg80211_connect_params {
	struct ieee80211_channel *channel;
	u8 *bssid;
	u8 *ssid;
	size_t ssid_len;
	enum nl80211_auth_type auth_type;
	u8 *ie;
	size_t ie_len;
	bool privacy;
	enum nl80211_mfp mfp;
	struct cfg80211_crypto_settings crypto;
	const u8 *key;
	u8 key_len, key_idx;
	u32 flags;
	int bg_scan_period;
	struct ieee80211_ht_cap ht_capa;
	struct ieee80211_ht_cap ht_capa_mask;
};

/**
 * enum wiphy_params_flags - set_wiphy_params bitfield values
 * @WIPHY_PARAM_RETRY_SHORT: wiphy->retry_short has changed
 * @WIPHY_PARAM_RETRY_LONG: wiphy->retry_long has changed
 * @WIPHY_PARAM_FRAG_THRESHOLD: wiphy->frag_threshold has changed
 * @WIPHY_PARAM_RTS_THRESHOLD: wiphy->rts_threshold has changed
 * @WIPHY_PARAM_COVERAGE_CLASS: coverage class changed
 */
enum wiphy_params_flags {
	WIPHY_PARAM_RETRY_SHORT		= 1 << 0,
	WIPHY_PARAM_RETRY_LONG		= 1 << 1,
	WIPHY_PARAM_FRAG_THRESHOLD	= 1 << 2,
	WIPHY_PARAM_RTS_THRESHOLD	= 1 << 3,
	WIPHY_PARAM_COVERAGE_CLASS	= 1 << 4,
};

/*
 * cfg80211_bitrate_mask - masks for bitrate control
 */
struct cfg80211_bitrate_mask {
	struct {
		u32 legacy;
		u8 mcs[IEEE80211_HT_MCS_MASK_LEN];
	} control[IEEE80211_NUM_BANDS];
};
/**
 * struct cfg80211_pmksa - PMK Security Association
 *
 * This structure is passed to the set/del_pmksa() method for PMKSA
 * caching.
 *
 * @bssid: The AP's BSSID.
 * @pmkid: The PMK material itself.
 */
struct cfg80211_pmksa {
	u8 *bssid;
	u8 *pmkid;
};

/**
 * struct cfg80211_wowlan_trig_pkt_pattern - packet pattern
 * @mask: bitmask where to match pattern and where to ignore bytes,
 *	one bit per byte, in same format as nl80211
 * @pattern: bytes to match where bitmask is 1
 * @pattern_len: length of pattern (in bytes)
 * @pkt_offset: packet offset (in bytes)
 *
 * Internal note: @mask and @pattern are allocated in one chunk of
 * memory, free @mask only!
 */
struct cfg80211_wowlan_trig_pkt_pattern {
	u8 *mask, *pattern;
	int pattern_len;
	int pkt_offset;
};

/**
 * struct cfg80211_wowlan_tcp - TCP connection parameters
 *
 * @sock: (internal) socket for source port allocation
 * @src: source IP address
 * @dst: destination IP address
 * @dst_mac: destination MAC address
 * @src_port: source port
 * @dst_port: destination port
 * @payload_len: data payload length
 * @payload: data payload buffer
 * @payload_seq: payload sequence stamping configuration
 * @data_interval: interval at which to send data packets
 * @wake_len: wakeup payload match length
 * @wake_data: wakeup payload match data
 * @wake_mask: wakeup payload match mask
 * @tokens_size: length of the tokens buffer
 * @payload_tok: payload token usage configuration
 */
struct cfg80211_wowlan_tcp {
	struct socket *sock;
	__be32 src, dst;
	u16 src_port, dst_port;
	u8 dst_mac[ETH_ALEN];
	int payload_len;
	const u8 *payload;
	struct nl80211_wowlan_tcp_data_seq payload_seq;
	u32 data_interval;
	u32 wake_len;
	const u8 *wake_data, *wake_mask;
	u32 tokens_size;
	/* must be last, variable member */
	struct nl80211_wowlan_tcp_data_token payload_tok;
};

/**
 * struct cfg80211_wowlan - Wake on Wireless-LAN support info
 *
 * This structure defines the enabled WoWLAN triggers for the device.
 * @any: wake up on any activity -- special trigger if device continues
 *	operating as normal during suspend
 * @disconnect: wake up if getting disconnected
 * @magic_pkt: wake up on receiving magic packet
 * @patterns: wake up on receiving packet matching a pattern
 * @n_patterns: number of patterns
 * @gtk_rekey_failure: wake up on GTK rekey failure
 * @eap_identity_req: wake up on EAP identity request packet
 * @four_way_handshake: wake up on 4-way handshake
 * @rfkill_release: wake up when rfkill is released
 * @tcp: TCP connection establishment/wakeup parameters, see nl80211.h.
 *	NULL if not configured.
 */
struct cfg80211_wowlan {
	bool any, disconnect, magic_pkt, gtk_rekey_failure,
	     eap_identity_req, four_way_handshake,
	     rfkill_release;
	struct cfg80211_wowlan_trig_pkt_pattern *patterns;
	struct cfg80211_wowlan_tcp *tcp;
	int n_patterns;
};

/**
 * struct cfg80211_wowlan_wakeup - wakeup report
 * @disconnect: woke up by getting disconnected
 * @magic_pkt: woke up by receiving magic packet
 * @gtk_rekey_failure: woke up by GTK rekey failure
 * @eap_identity_req: woke up by EAP identity request packet
 * @four_way_handshake: woke up by 4-way handshake
 * @rfkill_release: woke up by rfkill being released
 * @pattern_idx: pattern that caused wakeup, -1 if not due to pattern
 * @packet_present_len: copied wakeup packet data
 * @packet_len: original wakeup packet length
 * @packet: The packet causing the wakeup, if any.
 * @packet_80211:  For pattern match, magic packet and other data
 *	frame triggers an 802.3 frame should be reported, for
 *	disconnect due to deauth 802.11 frame. This indicates which
 *	it is.
 * @tcp_match: TCP wakeup packet received
 * @tcp_connlost: TCP connection lost or failed to establish
 * @tcp_nomoretokens: TCP data ran out of tokens
 */
struct cfg80211_wowlan_wakeup {
	bool disconnect, magic_pkt, gtk_rekey_failure,
	     eap_identity_req, four_way_handshake,
	     rfkill_release, packet_80211,
	     tcp_match, tcp_connlost, tcp_nomoretokens;
	s32 pattern_idx;
	u32 packet_present_len, packet_len;
	const void *packet;
};

/**
 * struct cfg80211_gtk_rekey_data - rekey data
 * @kek: key encryption key
 * @kck: key confirmation key
 * @replay_ctr: replay counter
 */
struct cfg80211_gtk_rekey_data {
	u8 kek[NL80211_KEK_LEN];
	u8 kck[NL80211_KCK_LEN];
	u8 replay_ctr[NL80211_REPLAY_CTR_LEN];
};

/**
 * struct cfg80211_ops - backend description for wireless configuration
 *
 * This struct is registered by fullmac card drivers and/or wireless stacks
 * in order to handle configuration requests on their interfaces.
 *
 * All callbacks except where otherwise noted should return 0
 * on success or a negative error code.
 *
 * All operations are currently invoked under rtnl for consistency with the
 * wireless extensions but this is subject to reevaluation as soon as this
 * code is used more widely and we have a first user without wext.
 *
 * @suspend: wiphy device needs to be suspended. The variable @wow will
 *	be %NULL or contain the enabled Wake-on-Wireless triggers that are
 *	configured for the device.
 * @resume: wiphy device needs to be resumed
 * @set_wakeup: Called when WoWLAN is enabled/disabled, use this callback
 *	to call device_set_wakeup_enable() to enable/disable wakeup from
 *	the device.
 *
 * @add_virtual_intf: create a new virtual interface with the given name,
 *	must set the struct wireless_dev's iftype. Beware: You must create
 *	the new netdev in the wiphy's network namespace! Returns the struct
 *	wireless_dev, or an ERR_PTR. For P2P device wdevs, the driver must
 *	also set the address member in the wdev.
 *
 * @del_virtual_intf: remove the virtual interface
 *
 * @change_virtual_intf: change type/configuration of virtual interface,
 *	keep the struct wireless_dev's iftype updated.
 *
 * @add_key: add a key with the given parameters. @mac_addr will be %NULL
 *	when adding a group key.
 *
 * @get_key: get information about the key with the given parameters.
 *	@mac_addr will be %NULL when requesting information for a group
 *	key. All pointers given to the @callback function need not be valid
 *	after it returns. This function should return an error if it is
 *	not possible to retrieve the key, -ENOENT if it doesn't exist.
 *
 * @del_key: remove a key given the @mac_addr (%NULL for a group key)
 *	and @key_index, return -ENOENT if the key doesn't exist.
 *
 * @set_default_key: set the default key on an interface
 *
 * @set_default_mgmt_key: set the default management frame key on an interface
 *
 * @set_rekey_data: give the data necessary for GTK rekeying to the driver
 *
 * @start_ap: Start acting in AP mode defined by the parameters.
 * @change_beacon: Change the beacon parameters for an access point mode
 *	interface. This should reject the call when AP mode wasn't started.
 * @stop_ap: Stop being an AP, including stopping beaconing.
 *
 * @add_station: Add a new station.
 * @del_station: Remove a station; @mac may be NULL to remove all stations.
 * @change_station: Modify a given station. Note that flags changes are not much
 *	validated in cfg80211, in particular the auth/assoc/authorized flags
 *	might come to the driver in invalid combinations -- make sure to check
 *	them, also against the existing state! Also, supported_rates changes are
 *	not checked in station mode -- drivers need to reject (or ignore) them
 *	for anything but TDLS peers.
 * @get_station: get station information for the station identified by @mac
 * @dump_station: dump station callback -- resume dump at index @idx
 *
 * @add_mpath: add a fixed mesh path
 * @del_mpath: delete a given mesh path
 * @change_mpath: change a given mesh path
 * @get_mpath: get a mesh path for the given parameters
 * @dump_mpath: dump mesh path callback -- resume dump at index @idx
 * @join_mesh: join the mesh network with the specified parameters
 * @leave_mesh: leave the current mesh network
 *
 * @get_mesh_config: Get the current mesh configuration
 *
 * @update_mesh_config: Update mesh parameters on a running mesh.
 *	The mask is a bitfield which tells us which parameters to
 *	set, and which to leave alone.
 *
 * @change_bss: Modify parameters for a given BSS.
 *
 * @set_txq_params: Set TX queue parameters
 *
 * @libertas_set_mesh_channel: Only for backward compatibility for libertas,
 *	as it doesn't implement join_mesh and needs to set the channel to
 *	join the mesh instead.
 *
 * @set_monitor_channel: Set the monitor mode channel for the device. If other
 *	interfaces are active this callback should reject the configuration.
 *	If no interfaces are active or the device is down, the channel should
 *	be stored for when a monitor interface becomes active.
 *
 * @scan: Request to do a scan. If returning zero, the scan request is given
 *	the driver, and will be valid until passed to cfg80211_scan_done().
 *	For scan results, call cfg80211_inform_bss(); you can call this outside
 *	the scan/scan_done bracket too.
 *
 * @auth: Request to authenticate with the specified peer
 * @assoc: Request to (re)associate with the specified peer
 * @deauth: Request to deauthenticate from the specified peer
 * @disassoc: Request to disassociate from the specified peer
 *
 * @connect: Connect to the ESS with the specified parameters. When connected,
 *	call cfg80211_connect_result() with status code %WLAN_STATUS_SUCCESS.
 *	If the connection fails for some reason, call cfg80211_connect_result()
 *	with the status from the AP.
 * @disconnect: Disconnect from the BSS/ESS.
 *
 * @join_ibss: Join the specified IBSS (or create if necessary). Once done, call
 *	cfg80211_ibss_joined(), also call that function when changing BSSID due
 *	to a merge.
 * @leave_ibss: Leave the IBSS.
 *
 * @set_mcast_rate: Set the specified multicast rate (only if vif is in ADHOC or
 *	MESH mode)
 *
 * @set_wiphy_params: Notify that wiphy parameters have changed;
 *	@changed bitfield (see &enum wiphy_params_flags) describes which values
 *	have changed. The actual parameter values are available in
 *	struct wiphy. If returning an error, no value should be changed.
 *
 * @set_tx_power: set the transmit power according to the parameters,
 *	the power passed is in mBm, to get dBm use MBM_TO_DBM(). The
 *	wdev may be %NULL if power was set for the wiphy, and will
 *	always be %NULL unless the driver supports per-vif TX power
 *	(as advertised by the nl80211 feature flag.)
 * @get_tx_power: store the current TX power into the dbm variable;
 *	return 0 if successful
 *
 * @set_wds_peer: set the WDS peer for a WDS interface
 *
 * @rfkill_poll: polls the hw rfkill line, use cfg80211 reporting
 *	functions to adjust rfkill hw state
 *
 * @dump_survey: get site survey information.
 *
 * @remain_on_channel: Request the driver to remain awake on the specified
 *	channel for the specified duration to complete an off-channel
 *	operation (e.g., public action frame exchange). When the driver is
 *	ready on the requested channel, it must indicate this with an event
 *	notification by calling cfg80211_ready_on_channel().
 * @cancel_remain_on_channel: Cancel an on-going remain-on-channel operation.
 *	This allows the operation to be terminated prior to timeout based on
 *	the duration value.
 * @mgmt_tx: Transmit a management frame.
 * @mgmt_tx_cancel_wait: Cancel the wait time from transmitting a management
 *	frame on another channel
 *
 * @testmode_cmd: run a test mode command
 * @testmode_dump: Implement a test mode dump. The cb->args[2] and up may be
 *	used by the function, but 0 and 1 must not be touched. Additionally,
 *	return error codes other than -ENOBUFS and -ENOENT will terminate the
 *	dump and return to userspace with an error, so be careful. If any data
 *	was passed in from userspace then the data/len arguments will be present
 *	and point to the data contained in %NL80211_ATTR_TESTDATA.
 *
 * @set_bitrate_mask: set the bitrate mask configuration
 *
 * @set_pmksa: Cache a PMKID for a BSSID. This is mostly useful for fullmac
 *	devices running firmwares capable of generating the (re) association
 *	RSN IE. It allows for faster roaming between WPA2 BSSIDs.
 * @del_pmksa: Delete a cached PMKID.
 * @flush_pmksa: Flush all cached PMKIDs.
 * @set_power_mgmt: Configure WLAN power management. A timeout value of -1
 *	allows the driver to adjust the dynamic ps timeout value.
 * @set_cqm_rssi_config: Configure connection quality monitor RSSI threshold.
 * @set_cqm_txe_config: Configure connection quality monitor TX error
 *	thresholds.
 * @sched_scan_start: Tell the driver to start a scheduled scan.
 * @sched_scan_stop: Tell the driver to stop an ongoing scheduled scan.
 *
 * @mgmt_frame_register: Notify driver that a management frame type was
 *	registered. Note that this callback may not sleep, and cannot run
 *	concurrently with itself.
 *
 * @set_antenna: Set antenna configuration (tx_ant, rx_ant) on the device.
 *	Parameters are bitmaps of allowed antennas to use for TX/RX. Drivers may
 *	reject TX/RX mask combinations they cannot support by returning -EINVAL
 *	(also see nl80211.h @NL80211_ATTR_WIPHY_ANTENNA_TX).
 *
 * @get_antenna: Get current antenna configuration from device (tx_ant, rx_ant).
 *
 * @set_ringparam: Set tx and rx ring sizes.
 *
 * @get_ringparam: Get tx and rx ring current and maximum sizes.
 *
 * @tdls_mgmt: Transmit a TDLS management frame.
 * @tdls_oper: Perform a high-level TDLS operation (e.g. TDLS link setup).
 *
 * @probe_client: probe an associated client, must return a cookie that it
 *	later passes to cfg80211_probe_status().
 *
 * @set_noack_map: Set the NoAck Map for the TIDs.
 *
 * @get_et_sset_count:  Ethtool API to get string-set count.
 *	See @ethtool_ops.get_sset_count
 *
 * @get_et_stats:  Ethtool API to get a set of u64 stats.
 *	See @ethtool_ops.get_ethtool_stats
 *
 * @get_et_strings:  Ethtool API to get a set of strings to describe stats
 *	and perhaps other supported types of ethtool data-sets.
 *	See @ethtool_ops.get_strings
 *
 * @get_channel: Get the current operating channel for the virtual interface.
 *	For monitor interfaces, it should return %NULL unless there's a single
 *	current monitoring channel.
 *
 * @start_p2p_device: Start the given P2P device.
 * @stop_p2p_device: Stop the given P2P device.
 *
 * @set_mac_acl: Sets MAC address control list in AP and P2P GO mode.
 *	Parameters include ACL policy, an array of MAC address of stations
 *	and the number of MAC addresses. If there is already a list in driver
 *	this new list replaces the existing one. Driver has to clear its ACL
 *	when number of MAC addresses entries is passed as 0. Drivers which
 *	advertise the support for MAC based ACL have to implement this callback.
<<<<<<< HEAD
=======
 *
 * @start_radar_detection: Start radar detection in the driver.
>>>>>>> 9e97d14b
 */
struct cfg80211_ops {
	int	(*suspend)(struct wiphy *wiphy, struct cfg80211_wowlan *wow);
	int	(*resume)(struct wiphy *wiphy);
	void	(*set_wakeup)(struct wiphy *wiphy, bool enabled);

	struct wireless_dev * (*add_virtual_intf)(struct wiphy *wiphy,
						  const char *name,
						  enum nl80211_iftype type,
						  u32 *flags,
						  struct vif_params *params);
	int	(*del_virtual_intf)(struct wiphy *wiphy,
				    struct wireless_dev *wdev);
	int	(*change_virtual_intf)(struct wiphy *wiphy,
				       struct net_device *dev,
				       enum nl80211_iftype type, u32 *flags,
				       struct vif_params *params);

	int	(*add_key)(struct wiphy *wiphy, struct net_device *netdev,
			   u8 key_index, bool pairwise, const u8 *mac_addr,
			   struct key_params *params);
	int	(*get_key)(struct wiphy *wiphy, struct net_device *netdev,
			   u8 key_index, bool pairwise, const u8 *mac_addr,
			   void *cookie,
			   void (*callback)(void *cookie, struct key_params*));
	int	(*del_key)(struct wiphy *wiphy, struct net_device *netdev,
			   u8 key_index, bool pairwise, const u8 *mac_addr);
	int	(*set_default_key)(struct wiphy *wiphy,
				   struct net_device *netdev,
				   u8 key_index, bool unicast, bool multicast);
	int	(*set_default_mgmt_key)(struct wiphy *wiphy,
					struct net_device *netdev,
					u8 key_index);

	int	(*start_ap)(struct wiphy *wiphy, struct net_device *dev,
			    struct cfg80211_ap_settings *settings);
	int	(*change_beacon)(struct wiphy *wiphy, struct net_device *dev,
				 struct cfg80211_beacon_data *info);
	int	(*stop_ap)(struct wiphy *wiphy, struct net_device *dev);


	int	(*add_station)(struct wiphy *wiphy, struct net_device *dev,
			       u8 *mac, struct station_parameters *params);
	int	(*del_station)(struct wiphy *wiphy, struct net_device *dev,
			       u8 *mac);
	int	(*change_station)(struct wiphy *wiphy, struct net_device *dev,
				  u8 *mac, struct station_parameters *params);
	int	(*get_station)(struct wiphy *wiphy, struct net_device *dev,
			       u8 *mac, struct station_info *sinfo);
	int	(*dump_station)(struct wiphy *wiphy, struct net_device *dev,
			       int idx, u8 *mac, struct station_info *sinfo);

	int	(*add_mpath)(struct wiphy *wiphy, struct net_device *dev,
			       u8 *dst, u8 *next_hop);
	int	(*del_mpath)(struct wiphy *wiphy, struct net_device *dev,
			       u8 *dst);
	int	(*change_mpath)(struct wiphy *wiphy, struct net_device *dev,
				  u8 *dst, u8 *next_hop);
	int	(*get_mpath)(struct wiphy *wiphy, struct net_device *dev,
			       u8 *dst, u8 *next_hop,
			       struct mpath_info *pinfo);
	int	(*dump_mpath)(struct wiphy *wiphy, struct net_device *dev,
			       int idx, u8 *dst, u8 *next_hop,
			       struct mpath_info *pinfo);
	int	(*get_mesh_config)(struct wiphy *wiphy,
				struct net_device *dev,
				struct mesh_config *conf);
	int	(*update_mesh_config)(struct wiphy *wiphy,
				      struct net_device *dev, u32 mask,
				      const struct mesh_config *nconf);
	int	(*join_mesh)(struct wiphy *wiphy, struct net_device *dev,
			     const struct mesh_config *conf,
			     const struct mesh_setup *setup);
	int	(*leave_mesh)(struct wiphy *wiphy, struct net_device *dev);

	int	(*change_bss)(struct wiphy *wiphy, struct net_device *dev,
			      struct bss_parameters *params);

	int	(*set_txq_params)(struct wiphy *wiphy, struct net_device *dev,
				  struct ieee80211_txq_params *params);

	int	(*libertas_set_mesh_channel)(struct wiphy *wiphy,
					     struct net_device *dev,
					     struct ieee80211_channel *chan);

	int	(*set_monitor_channel)(struct wiphy *wiphy,
				       struct cfg80211_chan_def *chandef);

	int	(*scan)(struct wiphy *wiphy,
			struct cfg80211_scan_request *request);

	int	(*auth)(struct wiphy *wiphy, struct net_device *dev,
			struct cfg80211_auth_request *req);
	int	(*assoc)(struct wiphy *wiphy, struct net_device *dev,
			 struct cfg80211_assoc_request *req);
	int	(*deauth)(struct wiphy *wiphy, struct net_device *dev,
			  struct cfg80211_deauth_request *req);
	int	(*disassoc)(struct wiphy *wiphy, struct net_device *dev,
			    struct cfg80211_disassoc_request *req);

	int	(*connect)(struct wiphy *wiphy, struct net_device *dev,
			   struct cfg80211_connect_params *sme);
	int	(*disconnect)(struct wiphy *wiphy, struct net_device *dev,
			      u16 reason_code);

	int	(*join_ibss)(struct wiphy *wiphy, struct net_device *dev,
			     struct cfg80211_ibss_params *params);
	int	(*leave_ibss)(struct wiphy *wiphy, struct net_device *dev);

	int	(*set_mcast_rate)(struct wiphy *wiphy, struct net_device *dev,
				  int rate[IEEE80211_NUM_BANDS]);

	int	(*set_wiphy_params)(struct wiphy *wiphy, u32 changed);

	int	(*set_tx_power)(struct wiphy *wiphy, struct wireless_dev *wdev,
				enum nl80211_tx_power_setting type, int mbm);
	int	(*get_tx_power)(struct wiphy *wiphy, struct wireless_dev *wdev,
				int *dbm);

	int	(*set_wds_peer)(struct wiphy *wiphy, struct net_device *dev,
				const u8 *addr);

	void	(*rfkill_poll)(struct wiphy *wiphy);

#ifdef CONFIG_NL80211_TESTMODE
	int	(*testmode_cmd)(struct wiphy *wiphy, void *data, int len);
	int	(*testmode_dump)(struct wiphy *wiphy, struct sk_buff *skb,
				 struct netlink_callback *cb,
				 void *data, int len);
#endif

	int	(*set_bitrate_mask)(struct wiphy *wiphy,
				    struct net_device *dev,
				    const u8 *peer,
				    const struct cfg80211_bitrate_mask *mask);

	int	(*dump_survey)(struct wiphy *wiphy, struct net_device *netdev,
			int idx, struct survey_info *info);

	int	(*set_pmksa)(struct wiphy *wiphy, struct net_device *netdev,
			     struct cfg80211_pmksa *pmksa);
	int	(*del_pmksa)(struct wiphy *wiphy, struct net_device *netdev,
			     struct cfg80211_pmksa *pmksa);
	int	(*flush_pmksa)(struct wiphy *wiphy, struct net_device *netdev);

	int	(*remain_on_channel)(struct wiphy *wiphy,
				     struct wireless_dev *wdev,
				     struct ieee80211_channel *chan,
				     unsigned int duration,
				     u64 *cookie);
	int	(*cancel_remain_on_channel)(struct wiphy *wiphy,
					    struct wireless_dev *wdev,
					    u64 cookie);

	int	(*mgmt_tx)(struct wiphy *wiphy, struct wireless_dev *wdev,
			  struct ieee80211_channel *chan, bool offchan,
			  unsigned int wait, const u8 *buf, size_t len,
			  bool no_cck, bool dont_wait_for_ack, u64 *cookie);
	int	(*mgmt_tx_cancel_wait)(struct wiphy *wiphy,
				       struct wireless_dev *wdev,
				       u64 cookie);

	int	(*set_power_mgmt)(struct wiphy *wiphy, struct net_device *dev,
				  bool enabled, int timeout);

	int	(*set_cqm_rssi_config)(struct wiphy *wiphy,
				       struct net_device *dev,
				       s32 rssi_thold, u32 rssi_hyst);

	int	(*set_cqm_txe_config)(struct wiphy *wiphy,
				      struct net_device *dev,
				      u32 rate, u32 pkts, u32 intvl);

	void	(*mgmt_frame_register)(struct wiphy *wiphy,
				       struct wireless_dev *wdev,
				       u16 frame_type, bool reg);

	int	(*set_antenna)(struct wiphy *wiphy, u32 tx_ant, u32 rx_ant);
	int	(*get_antenna)(struct wiphy *wiphy, u32 *tx_ant, u32 *rx_ant);

	int	(*set_ringparam)(struct wiphy *wiphy, u32 tx, u32 rx);
	void	(*get_ringparam)(struct wiphy *wiphy,
				 u32 *tx, u32 *tx_max, u32 *rx, u32 *rx_max);

	int	(*sched_scan_start)(struct wiphy *wiphy,
				struct net_device *dev,
				struct cfg80211_sched_scan_request *request);
	int	(*sched_scan_stop)(struct wiphy *wiphy, struct net_device *dev);

	int	(*set_rekey_data)(struct wiphy *wiphy, struct net_device *dev,
				  struct cfg80211_gtk_rekey_data *data);

	int	(*tdls_mgmt)(struct wiphy *wiphy, struct net_device *dev,
			     u8 *peer, u8 action_code,  u8 dialog_token,
			     u16 status_code, const u8 *buf, size_t len);
	int	(*tdls_oper)(struct wiphy *wiphy, struct net_device *dev,
			     u8 *peer, enum nl80211_tdls_operation oper);

	int	(*probe_client)(struct wiphy *wiphy, struct net_device *dev,
				const u8 *peer, u64 *cookie);

	int	(*set_noack_map)(struct wiphy *wiphy,
				  struct net_device *dev,
				  u16 noack_map);

	int	(*get_et_sset_count)(struct wiphy *wiphy,
				     struct net_device *dev, int sset);
	void	(*get_et_stats)(struct wiphy *wiphy, struct net_device *dev,
				struct ethtool_stats *stats, u64 *data);
	void	(*get_et_strings)(struct wiphy *wiphy, struct net_device *dev,
				  u32 sset, u8 *data);

	int	(*get_channel)(struct wiphy *wiphy,
			       struct wireless_dev *wdev,
			       struct cfg80211_chan_def *chandef);

	int	(*start_p2p_device)(struct wiphy *wiphy,
				    struct wireless_dev *wdev);
	void	(*stop_p2p_device)(struct wiphy *wiphy,
				   struct wireless_dev *wdev);

	int	(*set_mac_acl)(struct wiphy *wiphy, struct net_device *dev,
			       const struct cfg80211_acl_data *params);
<<<<<<< HEAD
=======

	int	(*start_radar_detection)(struct wiphy *wiphy,
					 struct net_device *dev,
					 struct cfg80211_chan_def *chandef);
>>>>>>> 9e97d14b
};

/*
 * wireless hardware and networking interfaces structures
 * and registration/helper functions
 */

/**
 * enum wiphy_flags - wiphy capability flags
 *
 * @WIPHY_FLAG_CUSTOM_REGULATORY:  tells us the driver for this device
 * 	has its own custom regulatory domain and cannot identify the
 * 	ISO / IEC 3166 alpha2 it belongs to. When this is enabled
 * 	we will disregard the first regulatory hint (when the
 * 	initiator is %REGDOM_SET_BY_CORE).
 * @WIPHY_FLAG_STRICT_REGULATORY: tells us the driver for this device will
 *	ignore regulatory domain settings until it gets its own regulatory
 *	domain via its regulatory_hint() unless the regulatory hint is
 *	from a country IE. After its gets its own regulatory domain it will
 *	only allow further regulatory domain settings to further enhance
 *	compliance. For example if channel 13 and 14 are disabled by this
 *	regulatory domain no user regulatory domain can enable these channels
 *	at a later time. This can be used for devices which do not have
 *	calibration information guaranteed for frequencies or settings
 *	outside of its regulatory domain. If used in combination with
 *	WIPHY_FLAG_CUSTOM_REGULATORY the inspected country IE power settings
 *	will be followed.
 * @WIPHY_FLAG_DISABLE_BEACON_HINTS: enable this if your driver needs to ensure
 *	that passive scan flags and beaconing flags may not be lifted by
 *	cfg80211 due to regulatory beacon hints. For more information on beacon
 *	hints read the documenation for regulatory_hint_found_beacon()
 * @WIPHY_FLAG_NETNS_OK: if not set, do not allow changing the netns of this
 *	wiphy at all
 * @WIPHY_FLAG_PS_ON_BY_DEFAULT: if set to true, powersave will be enabled
 *	by default -- this flag will be set depending on the kernel's default
 *	on wiphy_new(), but can be changed by the driver if it has a good
 *	reason to override the default
 * @WIPHY_FLAG_4ADDR_AP: supports 4addr mode even on AP (with a single station
 *	on a VLAN interface)
 * @WIPHY_FLAG_4ADDR_STATION: supports 4addr mode even as a station
 * @WIPHY_FLAG_CONTROL_PORT_PROTOCOL: This device supports setting the
 *	control port protocol ethertype. The device also honours the
 *	control_port_no_encrypt flag.
 * @WIPHY_FLAG_IBSS_RSN: The device supports IBSS RSN.
 * @WIPHY_FLAG_MESH_AUTH: The device supports mesh authentication by routing
 *	auth frames to userspace. See @NL80211_MESH_SETUP_USERSPACE_AUTH.
 * @WIPHY_FLAG_SUPPORTS_SCHED_SCAN: The device supports scheduled scans.
 * @WIPHY_FLAG_SUPPORTS_FW_ROAM: The device supports roaming feature in the
 *	firmware.
 * @WIPHY_FLAG_AP_UAPSD: The device supports uapsd on AP.
 * @WIPHY_FLAG_SUPPORTS_TDLS: The device supports TDLS (802.11z) operation.
 * @WIPHY_FLAG_TDLS_EXTERNAL_SETUP: The device does not handle TDLS (802.11z)
 *	link setup/discovery operations internally. Setup, discovery and
 *	teardown packets should be sent through the @NL80211_CMD_TDLS_MGMT
 *	command. When this flag is not set, @NL80211_CMD_TDLS_OPER should be
 *	used for asking the driver/firmware to perform a TDLS operation.
 * @WIPHY_FLAG_HAVE_AP_SME: device integrates AP SME
 * @WIPHY_FLAG_REPORTS_OBSS: the device will report beacons from other BSSes
 *	when there are virtual interfaces in AP mode by calling
 *	cfg80211_report_obss_beacon().
 * @WIPHY_FLAG_AP_PROBE_RESP_OFFLOAD: When operating as an AP, the device
 *	responds to probe-requests in hardware.
 * @WIPHY_FLAG_OFFCHAN_TX: Device supports direct off-channel TX.
 * @WIPHY_FLAG_HAS_REMAIN_ON_CHANNEL: Device supports remain-on-channel call.
 */
enum wiphy_flags {
	WIPHY_FLAG_CUSTOM_REGULATORY		= BIT(0),
	WIPHY_FLAG_STRICT_REGULATORY		= BIT(1),
	WIPHY_FLAG_DISABLE_BEACON_HINTS		= BIT(2),
	WIPHY_FLAG_NETNS_OK			= BIT(3),
	WIPHY_FLAG_PS_ON_BY_DEFAULT		= BIT(4),
	WIPHY_FLAG_4ADDR_AP			= BIT(5),
	WIPHY_FLAG_4ADDR_STATION		= BIT(6),
	WIPHY_FLAG_CONTROL_PORT_PROTOCOL	= BIT(7),
	WIPHY_FLAG_IBSS_RSN			= BIT(8),
	WIPHY_FLAG_MESH_AUTH			= BIT(10),
	WIPHY_FLAG_SUPPORTS_SCHED_SCAN		= BIT(11),
	/* use hole at 12 */
	WIPHY_FLAG_SUPPORTS_FW_ROAM		= BIT(13),
	WIPHY_FLAG_AP_UAPSD			= BIT(14),
	WIPHY_FLAG_SUPPORTS_TDLS		= BIT(15),
	WIPHY_FLAG_TDLS_EXTERNAL_SETUP		= BIT(16),
	WIPHY_FLAG_HAVE_AP_SME			= BIT(17),
	WIPHY_FLAG_REPORTS_OBSS			= BIT(18),
	WIPHY_FLAG_AP_PROBE_RESP_OFFLOAD	= BIT(19),
	WIPHY_FLAG_OFFCHAN_TX			= BIT(20),
	WIPHY_FLAG_HAS_REMAIN_ON_CHANNEL	= BIT(21),
};

/**
 * struct ieee80211_iface_limit - limit on certain interface types
 * @max: maximum number of interfaces of these types
 * @types: interface types (bits)
 */
struct ieee80211_iface_limit {
	u16 max;
	u16 types;
};

/**
 * struct ieee80211_iface_combination - possible interface combination
 * @limits: limits for the given interface types
 * @n_limits: number of limitations
 * @num_different_channels: can use up to this many different channels
 * @max_interfaces: maximum number of interfaces in total allowed in this
 *	group
 * @beacon_int_infra_match: In this combination, the beacon intervals
 *	between infrastructure and AP types must match. This is required
 *	only in special cases.
 * @radar_detect_widths: bitmap of channel widths supported for radar detection
 *
 * These examples can be expressed as follows:
 *
 * Allow #STA <= 1, #AP <= 1, matching BI, channels = 1, 2 total:
 *
 *  struct ieee80211_iface_limit limits1[] = {
 *	{ .max = 1, .types = BIT(NL80211_IFTYPE_STATION), },
 *	{ .max = 1, .types = BIT(NL80211_IFTYPE_AP}, },
 *  };
 *  struct ieee80211_iface_combination combination1 = {
 *	.limits = limits1,
 *	.n_limits = ARRAY_SIZE(limits1),
 *	.max_interfaces = 2,
 *	.beacon_int_infra_match = true,
 *  };
 *
 *
 * Allow #{AP, P2P-GO} <= 8, channels = 1, 8 total:
 *
 *  struct ieee80211_iface_limit limits2[] = {
 *	{ .max = 8, .types = BIT(NL80211_IFTYPE_AP) |
 *			     BIT(NL80211_IFTYPE_P2P_GO), },
 *  };
 *  struct ieee80211_iface_combination combination2 = {
 *	.limits = limits2,
 *	.n_limits = ARRAY_SIZE(limits2),
 *	.max_interfaces = 8,
 *	.num_different_channels = 1,
 *  };
 *
 *
 * Allow #STA <= 1, #{P2P-client,P2P-GO} <= 3 on two channels, 4 total.
 * This allows for an infrastructure connection and three P2P connections.
 *
 *  struct ieee80211_iface_limit limits3[] = {
 *	{ .max = 1, .types = BIT(NL80211_IFTYPE_STATION), },
 *	{ .max = 3, .types = BIT(NL80211_IFTYPE_P2P_GO) |
 *			     BIT(NL80211_IFTYPE_P2P_CLIENT), },
 *  };
 *  struct ieee80211_iface_combination combination3 = {
 *	.limits = limits3,
 *	.n_limits = ARRAY_SIZE(limits3),
 *	.max_interfaces = 4,
 *	.num_different_channels = 2,
 *  };
 */
struct ieee80211_iface_combination {
	const struct ieee80211_iface_limit *limits;
	u32 num_different_channels;
	u16 max_interfaces;
	u8 n_limits;
	bool beacon_int_infra_match;
	u8 radar_detect_widths;
};

struct ieee80211_txrx_stypes {
	u16 tx, rx;
};

/**
 * enum wiphy_wowlan_support_flags - WoWLAN support flags
 * @WIPHY_WOWLAN_ANY: supports wakeup for the special "any"
 *	trigger that keeps the device operating as-is and
 *	wakes up the host on any activity, for example a
 *	received packet that passed filtering; note that the
 *	packet should be preserved in that case
 * @WIPHY_WOWLAN_MAGIC_PKT: supports wakeup on magic packet
 *	(see nl80211.h)
 * @WIPHY_WOWLAN_DISCONNECT: supports wakeup on disconnect
 * @WIPHY_WOWLAN_SUPPORTS_GTK_REKEY: supports GTK rekeying while asleep
 * @WIPHY_WOWLAN_GTK_REKEY_FAILURE: supports wakeup on GTK rekey failure
 * @WIPHY_WOWLAN_EAP_IDENTITY_REQ: supports wakeup on EAP identity request
 * @WIPHY_WOWLAN_4WAY_HANDSHAKE: supports wakeup on 4-way handshake failure
 * @WIPHY_WOWLAN_RFKILL_RELEASE: supports wakeup on RF-kill release
 */
enum wiphy_wowlan_support_flags {
	WIPHY_WOWLAN_ANY		= BIT(0),
	WIPHY_WOWLAN_MAGIC_PKT		= BIT(1),
	WIPHY_WOWLAN_DISCONNECT		= BIT(2),
	WIPHY_WOWLAN_SUPPORTS_GTK_REKEY	= BIT(3),
	WIPHY_WOWLAN_GTK_REKEY_FAILURE	= BIT(4),
	WIPHY_WOWLAN_EAP_IDENTITY_REQ	= BIT(5),
	WIPHY_WOWLAN_4WAY_HANDSHAKE	= BIT(6),
	WIPHY_WOWLAN_RFKILL_RELEASE	= BIT(7),
};

struct wiphy_wowlan_tcp_support {
	const struct nl80211_wowlan_tcp_data_token_feature *tok;
	u32 data_payload_max;
	u32 data_interval_max;
	u32 wake_payload_max;
	bool seq;
};

/**
 * struct wiphy_wowlan_support - WoWLAN support data
 * @flags: see &enum wiphy_wowlan_support_flags
 * @n_patterns: number of supported wakeup patterns
 *	(see nl80211.h for the pattern definition)
 * @pattern_max_len: maximum length of each pattern
 * @pattern_min_len: minimum length of each pattern
 * @max_pkt_offset: maximum Rx packet offset
 * @tcp: TCP wakeup support information
 */
struct wiphy_wowlan_support {
	u32 flags;
	int n_patterns;
	int pattern_max_len;
	int pattern_min_len;
	int max_pkt_offset;
	const struct wiphy_wowlan_tcp_support *tcp;
};

/**
 * struct wiphy - wireless hardware description
 * @reg_notifier: the driver's regulatory notification callback,
 *	note that if your driver uses wiphy_apply_custom_regulatory()
 *	the reg_notifier's request can be passed as NULL
 * @regd: the driver's regulatory domain, if one was requested via
 * 	the regulatory_hint() API. This can be used by the driver
 *	on the reg_notifier() if it chooses to ignore future
 *	regulatory domain changes caused by other drivers.
 * @signal_type: signal type reported in &struct cfg80211_bss.
 * @cipher_suites: supported cipher suites
 * @n_cipher_suites: number of supported cipher suites
 * @retry_short: Retry limit for short frames (dot11ShortRetryLimit)
 * @retry_long: Retry limit for long frames (dot11LongRetryLimit)
 * @frag_threshold: Fragmentation threshold (dot11FragmentationThreshold);
 *	-1 = fragmentation disabled, only odd values >= 256 used
 * @rts_threshold: RTS threshold (dot11RTSThreshold); -1 = RTS/CTS disabled
 * @_net: the network namespace this wiphy currently lives in
 * @perm_addr: permanent MAC address of this device
 * @addr_mask: If the device supports multiple MAC addresses by masking,
 *	set this to a mask with variable bits set to 1, e.g. if the last
 *	four bits are variable then set it to 00:...:00:0f. The actual
 *	variable bits shall be determined by the interfaces added, with
 *	interfaces not matching the mask being rejected to be brought up.
 * @n_addresses: number of addresses in @addresses.
 * @addresses: If the device has more than one address, set this pointer
 *	to a list of addresses (6 bytes each). The first one will be used
 *	by default for perm_addr. In this case, the mask should be set to
 *	all-zeroes. In this case it is assumed that the device can handle
 *	the same number of arbitrary MAC addresses.
 * @registered: protects ->resume and ->suspend sysfs callbacks against
 *	unregister hardware
 * @debugfsdir: debugfs directory used for this wiphy, will be renamed
 *	automatically on wiphy renames
 * @dev: (virtual) struct device for this wiphy
 * @registered: helps synchronize suspend/resume with wiphy unregister
 * @wext: wireless extension handlers
 * @priv: driver private data (sized according to wiphy_new() parameter)
 * @interface_modes: bitmask of interfaces types valid for this wiphy,
 *	must be set by driver
 * @iface_combinations: Valid interface combinations array, should not
 *	list single interface types.
 * @n_iface_combinations: number of entries in @iface_combinations array.
 * @software_iftypes: bitmask of software interface types, these are not
 *	subject to any restrictions since they are purely managed in SW.
 * @flags: wiphy flags, see &enum wiphy_flags
 * @features: features advertised to nl80211, see &enum nl80211_feature_flags.
 * @bss_priv_size: each BSS struct has private data allocated with it,
 *	this variable determines its size
 * @max_scan_ssids: maximum number of SSIDs the device can scan for in
 *	any given scan
 * @max_sched_scan_ssids: maximum number of SSIDs the device can scan
 *	for in any given scheduled scan
 * @max_match_sets: maximum number of match sets the device can handle
 *	when performing a scheduled scan, 0 if filtering is not
 *	supported.
 * @max_scan_ie_len: maximum length of user-controlled IEs device can
 *	add to probe request frames transmitted during a scan, must not
 *	include fixed IEs like supported rates
 * @max_sched_scan_ie_len: same as max_scan_ie_len, but for scheduled
 *	scans
 * @coverage_class: current coverage class
 * @fw_version: firmware version for ethtool reporting
 * @hw_version: hardware version for ethtool reporting
 * @max_num_pmkids: maximum number of PMKIDs supported by device
 * @privid: a pointer that drivers can use to identify if an arbitrary
 *	wiphy is theirs, e.g. in global notifiers
 * @bands: information about bands/channels supported by this device
 *
 * @mgmt_stypes: bitmasks of frame subtypes that can be subscribed to or
 *	transmitted through nl80211, points to an array indexed by interface
 *	type
 *
 * @available_antennas_tx: bitmap of antennas which are available to be
 *	configured as TX antennas. Antenna configuration commands will be
 *	rejected unless this or @available_antennas_rx is set.
 *
 * @available_antennas_rx: bitmap of antennas which are available to be
 *	configured as RX antennas. Antenna configuration commands will be
 *	rejected unless this or @available_antennas_tx is set.
 *
 * @probe_resp_offload:
 *	 Bitmap of supported protocols for probe response offloading.
 *	 See &enum nl80211_probe_resp_offload_support_attr. Only valid
 *	 when the wiphy flag @WIPHY_FLAG_AP_PROBE_RESP_OFFLOAD is set.
 *
 * @max_remain_on_channel_duration: Maximum time a remain-on-channel operation
 *	may request, if implemented.
 *
 * @wowlan: WoWLAN support information
 *
 * @ap_sme_capa: AP SME capabilities, flags from &enum nl80211_ap_sme_features.
 * @ht_capa_mod_mask:  Specify what ht_cap values can be over-ridden.
 *	If null, then none can be over-ridden.
 *
 * @max_acl_mac_addrs: Maximum number of MAC addresses that the device
 *	supports for ACL.
<<<<<<< HEAD
=======
 *
 * @extended_capabilities: extended capabilities supported by the driver,
 *	additional capabilities might be supported by userspace; these are
 *	the 802.11 extended capabilities ("Extended Capabilities element")
 *	and are in the same format as in the information element. See
 *	802.11-2012 8.4.2.29 for the defined fields.
 * @extended_capabilities_mask: mask of the valid values
 * @extended_capabilities_len: length of the extended capabilities
>>>>>>> 9e97d14b
 */
struct wiphy {
	/* assign these fields before you register the wiphy */

	/* permanent MAC address(es) */
	u8 perm_addr[ETH_ALEN];
	u8 addr_mask[ETH_ALEN];

	struct mac_address *addresses;

	const struct ieee80211_txrx_stypes *mgmt_stypes;

	const struct ieee80211_iface_combination *iface_combinations;
	int n_iface_combinations;
	u16 software_iftypes;

	u16 n_addresses;

	/* Supported interface modes, OR together BIT(NL80211_IFTYPE_...) */
	u16 interface_modes;

	u16 max_acl_mac_addrs;

	u32 flags, features;

	u32 ap_sme_capa;

	enum cfg80211_signal_type signal_type;

	int bss_priv_size;
	u8 max_scan_ssids;
	u8 max_sched_scan_ssids;
	u8 max_match_sets;
	u16 max_scan_ie_len;
	u16 max_sched_scan_ie_len;

	int n_cipher_suites;
	const u32 *cipher_suites;

	u8 retry_short;
	u8 retry_long;
	u32 frag_threshold;
	u32 rts_threshold;
	u8 coverage_class;

	char fw_version[ETHTOOL_FWVERS_LEN];
	u32 hw_version;

#ifdef CONFIG_PM
	struct wiphy_wowlan_support wowlan;
#endif

	u16 max_remain_on_channel_duration;

	u8 max_num_pmkids;

	u32 available_antennas_tx;
	u32 available_antennas_rx;

	/*
	 * Bitmap of supported protocols for probe response offloading
	 * see &enum nl80211_probe_resp_offload_support_attr. Only valid
	 * when the wiphy flag @WIPHY_FLAG_AP_PROBE_RESP_OFFLOAD is set.
	 */
	u32 probe_resp_offload;

	const u8 *extended_capabilities, *extended_capabilities_mask;
	u8 extended_capabilities_len;

	/* If multiple wiphys are registered and you're handed e.g.
	 * a regular netdev with assigned ieee80211_ptr, you won't
	 * know whether it points to a wiphy your driver has registered
	 * or not. Assign this to something global to your driver to
	 * help determine whether you own this wiphy or not. */
	const void *privid;

	struct ieee80211_supported_band *bands[IEEE80211_NUM_BANDS];

	/* Lets us get back the wiphy on the callback */
	void (*reg_notifier)(struct wiphy *wiphy,
			     struct regulatory_request *request);

	/* fields below are read-only, assigned by cfg80211 */

	const struct ieee80211_regdomain __rcu *regd;

	/* the item in /sys/class/ieee80211/ points to this,
	 * you need use set_wiphy_dev() (see below) */
	struct device dev;

	/* protects ->resume, ->suspend sysfs callbacks against unregister hw */
	bool registered;

	/* dir in debugfs: ieee80211/<wiphyname> */
	struct dentry *debugfsdir;

	const struct ieee80211_ht_cap *ht_capa_mod_mask;

#ifdef CONFIG_NET_NS
	/* the network namespace this phy lives in currently */
	struct net *_net;
#endif

#ifdef CONFIG_CFG80211_WEXT
	const struct iw_handler_def *wext;
#endif

	char priv[0] __aligned(NETDEV_ALIGN);
};

static inline struct net *wiphy_net(struct wiphy *wiphy)
{
	return read_pnet(&wiphy->_net);
}

static inline void wiphy_net_set(struct wiphy *wiphy, struct net *net)
{
	write_pnet(&wiphy->_net, net);
}

/**
 * wiphy_priv - return priv from wiphy
 *
 * @wiphy: the wiphy whose priv pointer to return
 * Return: The priv of @wiphy.
 */
static inline void *wiphy_priv(struct wiphy *wiphy)
{
	BUG_ON(!wiphy);
	return &wiphy->priv;
}

/**
 * priv_to_wiphy - return the wiphy containing the priv
 *
 * @priv: a pointer previously returned by wiphy_priv
 * Return: The wiphy of @priv.
 */
static inline struct wiphy *priv_to_wiphy(void *priv)
{
	BUG_ON(!priv);
	return container_of(priv, struct wiphy, priv);
}

/**
 * set_wiphy_dev - set device pointer for wiphy
 *
 * @wiphy: The wiphy whose device to bind
 * @dev: The device to parent it to
 */
static inline void set_wiphy_dev(struct wiphy *wiphy, struct device *dev)
{
	wiphy->dev.parent = dev;
}

/**
 * wiphy_dev - get wiphy dev pointer
 *
 * @wiphy: The wiphy whose device struct to look up
 * Return: The dev of @wiphy.
 */
static inline struct device *wiphy_dev(struct wiphy *wiphy)
{
	return wiphy->dev.parent;
}

/**
 * wiphy_name - get wiphy name
 *
 * @wiphy: The wiphy whose name to return
 * Return: The name of @wiphy.
 */
static inline const char *wiphy_name(const struct wiphy *wiphy)
{
	return dev_name(&wiphy->dev);
}

/**
 * wiphy_new - create a new wiphy for use with cfg80211
 *
 * @ops: The configuration operations for this device
 * @sizeof_priv: The size of the private area to allocate
 *
 * Create a new wiphy and associate the given operations with it.
 * @sizeof_priv bytes are allocated for private use.
 *
 * Return: A pointer to the new wiphy. This pointer must be
 * assigned to each netdev's ieee80211_ptr for proper operation.
 */
struct wiphy *wiphy_new(const struct cfg80211_ops *ops, int sizeof_priv);

/**
 * wiphy_register - register a wiphy with cfg80211
 *
 * @wiphy: The wiphy to register.
 *
 * Return: A non-negative wiphy index or a negative error code.
 */
extern int wiphy_register(struct wiphy *wiphy);

/**
 * wiphy_unregister - deregister a wiphy from cfg80211
 *
 * @wiphy: The wiphy to unregister.
 *
 * After this call, no more requests can be made with this priv
 * pointer, but the call may sleep to wait for an outstanding
 * request that is being handled.
 */
extern void wiphy_unregister(struct wiphy *wiphy);

/**
 * wiphy_free - free wiphy
 *
 * @wiphy: The wiphy to free
 */
extern void wiphy_free(struct wiphy *wiphy);

/* internal structs */
struct cfg80211_conn;
struct cfg80211_internal_bss;
struct cfg80211_cached_keys;

/**
 * struct wireless_dev - wireless device state
 *
 * For netdevs, this structure must be allocated by the driver
 * that uses the ieee80211_ptr field in struct net_device (this
 * is intentional so it can be allocated along with the netdev.)
 * It need not be registered then as netdev registration will
 * be intercepted by cfg80211 to see the new wireless device.
 *
 * For non-netdev uses, it must also be allocated by the driver
 * in response to the cfg80211 callbacks that require it, as
 * there's no netdev registration in that case it may not be
 * allocated outside of callback operations that return it.
 *
 * @wiphy: pointer to hardware description
 * @iftype: interface type
 * @list: (private) Used to collect the interfaces
 * @netdev: (private) Used to reference back to the netdev, may be %NULL
 * @identifier: (private) Identifier used in nl80211 to identify this
 *	wireless device if it has no netdev
 * @current_bss: (private) Used by the internal configuration code
 * @channel: (private) Used by the internal configuration code to track
 *	the user-set AP, monitor and WDS channel
 * @preset_chan: (private) Used by the internal configuration code to
 *	track the channel to be used for AP later
 * @bssid: (private) Used by the internal configuration code
 * @ssid: (private) Used by the internal configuration code
 * @ssid_len: (private) Used by the internal configuration code
 * @mesh_id_len: (private) Used by the internal configuration code
 * @mesh_id_up_len: (private) Used by the internal configuration code
 * @wext: (private) Used by the internal wireless extensions compat code
 * @use_4addr: indicates 4addr mode is used on this interface, must be
 *	set by driver (if supported) on add_interface BEFORE registering the
 *	netdev and may otherwise be used by driver read-only, will be update
 *	by cfg80211 on change_interface
 * @mgmt_registrations: list of registrations for management frames
 * @mgmt_registrations_lock: lock for the list
 * @mtx: mutex used to lock data in this struct
 * @cleanup_work: work struct used for cleanup that can't be done directly
 * @beacon_interval: beacon interval used on this device for transmitting
 *	beacons, 0 when not valid
 * @address: The address for this device, valid only if @netdev is %NULL
 * @p2p_started: true if this is a P2P Device that has been started
 * @cac_started: true if DFS channel availability check has been started
 * @cac_start_time: timestamp (jiffies) when the dfs state was entered.
 */
struct wireless_dev {
	struct wiphy *wiphy;
	enum nl80211_iftype iftype;

	/* the remainder of this struct should be private to cfg80211 */
	struct list_head list;
	struct net_device *netdev;

	u32 identifier;

	struct list_head mgmt_registrations;
	spinlock_t mgmt_registrations_lock;

	struct mutex mtx;

	struct work_struct cleanup_work;

	bool use_4addr, p2p_started;

	u8 address[ETH_ALEN] __aligned(sizeof(u16));

	/* currently used for IBSS and SME - might be rearranged later */
	u8 ssid[IEEE80211_MAX_SSID_LEN];
	u8 ssid_len, mesh_id_len, mesh_id_up_len;
	enum {
		CFG80211_SME_IDLE,
		CFG80211_SME_CONNECTING,
		CFG80211_SME_CONNECTED,
	} sme_state;
	struct cfg80211_conn *conn;
	struct cfg80211_cached_keys *connect_keys;

	struct list_head event_list;
	spinlock_t event_lock;

	struct cfg80211_internal_bss *current_bss; /* associated / joined */
	struct cfg80211_chan_def preset_chandef;

	/* for AP and mesh channel tracking */
	struct ieee80211_channel *channel;

	bool ibss_fixed;

	bool ps;
	int ps_timeout;

	int beacon_interval;

	u32 ap_unexpected_nlportid;

	bool cac_started;
	unsigned long cac_start_time;

#ifdef CONFIG_CFG80211_WEXT
	/* wext data */
	struct {
		struct cfg80211_ibss_params ibss;
		struct cfg80211_connect_params connect;
		struct cfg80211_cached_keys *keys;
		u8 *ie;
		size_t ie_len;
		u8 bssid[ETH_ALEN], prev_bssid[ETH_ALEN];
		u8 ssid[IEEE80211_MAX_SSID_LEN];
		s8 default_key, default_mgmt_key;
		bool prev_bssid_valid;
	} wext;
#endif
};

static inline u8 *wdev_address(struct wireless_dev *wdev)
{
	if (wdev->netdev)
		return wdev->netdev->dev_addr;
	return wdev->address;
}

/**
 * wdev_priv - return wiphy priv from wireless_dev
 *
 * @wdev: The wireless device whose wiphy's priv pointer to return
 * Return: The wiphy priv of @wdev.
 */
static inline void *wdev_priv(struct wireless_dev *wdev)
{
	BUG_ON(!wdev);
	return wiphy_priv(wdev->wiphy);
}

/**
 * DOC: Utility functions
 *
 * cfg80211 offers a number of utility functions that can be useful.
 */

/**
 * ieee80211_channel_to_frequency - convert channel number to frequency
 * @chan: channel number
 * @band: band, necessary due to channel number overlap
 * Return: The corresponding frequency (in MHz), or 0 if the conversion failed.
 */
extern int ieee80211_channel_to_frequency(int chan, enum ieee80211_band band);

/**
 * ieee80211_frequency_to_channel - convert frequency to channel number
 * @freq: center frequency
 * Return: The corresponding channel, or 0 if the conversion failed.
 */
extern int ieee80211_frequency_to_channel(int freq);

/*
 * Name indirection necessary because the ieee80211 code also has
 * a function named "ieee80211_get_channel", so if you include
 * cfg80211's header file you get cfg80211's version, if you try
 * to include both header files you'll (rightfully!) get a symbol
 * clash.
 */
extern struct ieee80211_channel *__ieee80211_get_channel(struct wiphy *wiphy,
							 int freq);
/**
 * ieee80211_get_channel - get channel struct from wiphy for specified frequency
 * @wiphy: the struct wiphy to get the channel for
 * @freq: the center frequency of the channel
 * Return: The channel struct from @wiphy at @freq.
 */
static inline struct ieee80211_channel *
ieee80211_get_channel(struct wiphy *wiphy, int freq)
{
	return __ieee80211_get_channel(wiphy, freq);
}

/**
 * ieee80211_get_response_rate - get basic rate for a given rate
 *
 * @sband: the band to look for rates in
 * @basic_rates: bitmap of basic rates
 * @bitrate: the bitrate for which to find the basic rate
 *
 * Return: The basic rate corresponding to a given bitrate, that
 * is the next lower bitrate contained in the basic rate map,
 * which is, for this function, given as a bitmap of indices of
 * rates in the band's bitrate table.
 */
struct ieee80211_rate *
ieee80211_get_response_rate(struct ieee80211_supported_band *sband,
			    u32 basic_rates, int bitrate);

/*
 * Radiotap parsing functions -- for controlled injection support
 *
 * Implemented in net/wireless/radiotap.c
 * Documentation in Documentation/networking/radiotap-headers.txt
 */

struct radiotap_align_size {
	uint8_t align:4, size:4;
};

struct ieee80211_radiotap_namespace {
	const struct radiotap_align_size *align_size;
	int n_bits;
	uint32_t oui;
	uint8_t subns;
};

struct ieee80211_radiotap_vendor_namespaces {
	const struct ieee80211_radiotap_namespace *ns;
	int n_ns;
};

/**
 * struct ieee80211_radiotap_iterator - tracks walk thru present radiotap args
 * @this_arg_index: index of current arg, valid after each successful call
 *	to ieee80211_radiotap_iterator_next()
 * @this_arg: pointer to current radiotap arg; it is valid after each
 *	call to ieee80211_radiotap_iterator_next() but also after
 *	ieee80211_radiotap_iterator_init() where it will point to
 *	the beginning of the actual data portion
 * @this_arg_size: length of the current arg, for convenience
 * @current_namespace: pointer to the current namespace definition
 *	(or internally %NULL if the current namespace is unknown)
 * @is_radiotap_ns: indicates whether the current namespace is the default
 *	radiotap namespace or not
 *
 * @_rtheader: pointer to the radiotap header we are walking through
 * @_max_length: length of radiotap header in cpu byte ordering
 * @_arg_index: next argument index
 * @_arg: next argument pointer
 * @_next_bitmap: internal pointer to next present u32
 * @_bitmap_shifter: internal shifter for curr u32 bitmap, b0 set == arg present
 * @_vns: vendor namespace definitions
 * @_next_ns_data: beginning of the next namespace's data
 * @_reset_on_ext: internal; reset the arg index to 0 when going to the
 *	next bitmap word
 *
 * Describes the radiotap parser state. Fields prefixed with an underscore
 * must not be used by users of the parser, only by the parser internally.
 */

struct ieee80211_radiotap_iterator {
	struct ieee80211_radiotap_header *_rtheader;
	const struct ieee80211_radiotap_vendor_namespaces *_vns;
	const struct ieee80211_radiotap_namespace *current_namespace;

	unsigned char *_arg, *_next_ns_data;
	__le32 *_next_bitmap;

	unsigned char *this_arg;
	int this_arg_index;
	int this_arg_size;

	int is_radiotap_ns;

	int _max_length;
	int _arg_index;
	uint32_t _bitmap_shifter;
	int _reset_on_ext;
};

extern int ieee80211_radiotap_iterator_init(
	struct ieee80211_radiotap_iterator *iterator,
	struct ieee80211_radiotap_header *radiotap_header,
	int max_length, const struct ieee80211_radiotap_vendor_namespaces *vns);

extern int ieee80211_radiotap_iterator_next(
	struct ieee80211_radiotap_iterator *iterator);


extern const unsigned char rfc1042_header[6];
extern const unsigned char bridge_tunnel_header[6];

/**
 * ieee80211_get_hdrlen_from_skb - get header length from data
 *
 * @skb: the frame
 *
 * Given an skb with a raw 802.11 header at the data pointer this function
 * returns the 802.11 header length.
 *
 * Return: The 802.11 header length in bytes (not including encryption
 * headers). Or 0 if the data in the sk_buff is too short to contain a valid
 * 802.11 header.
 */
unsigned int ieee80211_get_hdrlen_from_skb(const struct sk_buff *skb);

/**
 * ieee80211_hdrlen - get header length in bytes from frame control
 * @fc: frame control field in little-endian format
 * Return: The header length in bytes.
 */
unsigned int __attribute_const__ ieee80211_hdrlen(__le16 fc);

/**
 * ieee80211_get_mesh_hdrlen - get mesh extension header length
 * @meshhdr: the mesh extension header, only the flags field
 *	(first byte) will be accessed
 * Return: The length of the extension header, which is always at
 * least 6 bytes and at most 18 if address 5 and 6 are present.
 */
unsigned int ieee80211_get_mesh_hdrlen(struct ieee80211s_hdr *meshhdr);

/**
 * DOC: Data path helpers
 *
 * In addition to generic utilities, cfg80211 also offers
 * functions that help implement the data path for devices
 * that do not do the 802.11/802.3 conversion on the device.
 */

/**
 * ieee80211_data_to_8023 - convert an 802.11 data frame to 802.3
 * @skb: the 802.11 data frame
 * @addr: the device MAC address
 * @iftype: the virtual interface type
 * Return: 0 on success. Non-zero on error.
 */
int ieee80211_data_to_8023(struct sk_buff *skb, const u8 *addr,
			   enum nl80211_iftype iftype);

/**
 * ieee80211_data_from_8023 - convert an 802.3 frame to 802.11
 * @skb: the 802.3 frame
 * @addr: the device MAC address
 * @iftype: the virtual interface type
 * @bssid: the network bssid (used only for iftype STATION and ADHOC)
 * @qos: build 802.11 QoS data frame
 * Return: 0 on success, or a negative error code.
 */
int ieee80211_data_from_8023(struct sk_buff *skb, const u8 *addr,
			     enum nl80211_iftype iftype, u8 *bssid, bool qos);

/**
 * ieee80211_amsdu_to_8023s - decode an IEEE 802.11n A-MSDU frame
 *
 * Decode an IEEE 802.11n A-MSDU frame and convert it to a list of
 * 802.3 frames. The @list will be empty if the decode fails. The
 * @skb is consumed after the function returns.
 *
 * @skb: The input IEEE 802.11n A-MSDU frame.
 * @list: The output list of 802.3 frames. It must be allocated and
 *	initialized by by the caller.
 * @addr: The device MAC address.
 * @iftype: The device interface type.
 * @extra_headroom: The hardware extra headroom for SKBs in the @list.
 * @has_80211_header: Set it true if SKB is with IEEE 802.11 header.
 */
void ieee80211_amsdu_to_8023s(struct sk_buff *skb, struct sk_buff_head *list,
			      const u8 *addr, enum nl80211_iftype iftype,
			      const unsigned int extra_headroom,
			      bool has_80211_header);

/**
 * cfg80211_classify8021d - determine the 802.1p/1d tag for a data frame
 * @skb: the data frame
 * Return: The 802.1p/1d tag.
 */
unsigned int cfg80211_classify8021d(struct sk_buff *skb);

/**
 * cfg80211_find_ie - find information element in data
 *
 * @eid: element ID
 * @ies: data consisting of IEs
 * @len: length of data
 *
 * Return: %NULL if the element ID could not be found or if
 * the element is invalid (claims to be longer than the given
 * data), or a pointer to the first byte of the requested
 * element, that is the byte containing the element ID.
 *
 * Note: There are no checks on the element length other than
 * having to fit into the given data.
 */
const u8 *cfg80211_find_ie(u8 eid, const u8 *ies, int len);

/**
 * cfg80211_find_vendor_ie - find vendor specific information element in data
 *
 * @oui: vendor OUI
 * @oui_type: vendor-specific OUI type
 * @ies: data consisting of IEs
 * @len: length of data
 *
 * Return: %NULL if the vendor specific element ID could not be found or if the
 * element is invalid (claims to be longer than the given data), or a pointer to
 * the first byte of the requested element, that is the byte containing the
 * element ID.
 *
 * Note: There are no checks on the element length other than having to fit into
 * the given data.
 */
const u8 *cfg80211_find_vendor_ie(unsigned int oui, u8 oui_type,
				  const u8 *ies, int len);

/**
 * DOC: Regulatory enforcement infrastructure
 *
 * TODO
 */

/**
 * regulatory_hint - driver hint to the wireless core a regulatory domain
 * @wiphy: the wireless device giving the hint (used only for reporting
 *	conflicts)
 * @alpha2: the ISO/IEC 3166 alpha2 the driver claims its regulatory domain
 * 	should be in. If @rd is set this should be NULL. Note that if you
 * 	set this to NULL you should still set rd->alpha2 to some accepted
 * 	alpha2.
 *
 * Wireless drivers can use this function to hint to the wireless core
 * what it believes should be the current regulatory domain by
 * giving it an ISO/IEC 3166 alpha2 country code it knows its regulatory
 * domain should be in or by providing a completely build regulatory domain.
 * If the driver provides an ISO/IEC 3166 alpha2 userspace will be queried
 * for a regulatory domain structure for the respective country.
 *
 * The wiphy must have been registered to cfg80211 prior to this call.
 * For cfg80211 drivers this means you must first use wiphy_register(),
 * for mac80211 drivers you must first use ieee80211_register_hw().
 *
 * Drivers should check the return value, its possible you can get
 * an -ENOMEM.
 *
 * Return: 0 on success. -ENOMEM.
 */
extern int regulatory_hint(struct wiphy *wiphy, const char *alpha2);

/**
 * wiphy_apply_custom_regulatory - apply a custom driver regulatory domain
 * @wiphy: the wireless device we want to process the regulatory domain on
 * @regd: the custom regulatory domain to use for this wiphy
 *
 * Drivers can sometimes have custom regulatory domains which do not apply
 * to a specific country. Drivers can use this to apply such custom regulatory
 * domains. This routine must be called prior to wiphy registration. The
 * custom regulatory domain will be trusted completely and as such previous
 * default channel settings will be disregarded. If no rule is found for a
 * channel on the regulatory domain the channel will be disabled.
 */
extern void wiphy_apply_custom_regulatory(
	struct wiphy *wiphy,
	const struct ieee80211_regdomain *regd);

/**
 * freq_reg_info - get regulatory information for the given frequency
 * @wiphy: the wiphy for which we want to process this rule for
 * @center_freq: Frequency in KHz for which we want regulatory information for
 *
 * Use this function to get the regulatory rule for a specific frequency on
 * a given wireless device. If the device has a specific regulatory domain
 * it wants to follow we respect that unless a country IE has been received
 * and processed already.
 *
 * Return: A valid pointer, or, when an error occurs, for example if no rule
 * can be found, the return value is encoded using ERR_PTR(). Use IS_ERR() to
 * check and PTR_ERR() to obtain the numeric return value. The numeric return
 * value will be -ERANGE if we determine the given center_freq does not even
 * have a regulatory rule for a frequency range in the center_freq's band.
 * See freq_in_rule_band() for our current definition of a band -- this is
 * purely subjective and right now it's 802.11 specific.
 */
const struct ieee80211_reg_rule *freq_reg_info(struct wiphy *wiphy,
					       u32 center_freq);

/*
 * callbacks for asynchronous cfg80211 methods, notification
 * functions and BSS handling helpers
 */

/**
 * cfg80211_scan_done - notify that scan finished
 *
 * @request: the corresponding scan request
 * @aborted: set to true if the scan was aborted for any reason,
 *	userspace will be notified of that
 */
void cfg80211_scan_done(struct cfg80211_scan_request *request, bool aborted);

/**
 * cfg80211_sched_scan_results - notify that new scan results are available
 *
 * @wiphy: the wiphy which got scheduled scan results
 */
void cfg80211_sched_scan_results(struct wiphy *wiphy);

/**
 * cfg80211_sched_scan_stopped - notify that the scheduled scan has stopped
 *
 * @wiphy: the wiphy on which the scheduled scan stopped
 *
 * The driver can call this function to inform cfg80211 that the
 * scheduled scan had to be stopped, for whatever reason.  The driver
 * is then called back via the sched_scan_stop operation when done.
 */
void cfg80211_sched_scan_stopped(struct wiphy *wiphy);

/**
 * cfg80211_inform_bss_frame - inform cfg80211 of a received BSS frame
 *
 * @wiphy: the wiphy reporting the BSS
 * @channel: The channel the frame was received on
 * @mgmt: the management frame (probe response or beacon)
 * @len: length of the management frame
 * @signal: the signal strength, type depends on the wiphy's signal_type
 * @gfp: context flags
 *
 * This informs cfg80211 that BSS information was found and
 * the BSS should be updated/added.
 *
 * Return: A referenced struct, must be released with cfg80211_put_bss()!
 * Or %NULL on error.
 */
struct cfg80211_bss * __must_check
cfg80211_inform_bss_frame(struct wiphy *wiphy,
			  struct ieee80211_channel *channel,
			  struct ieee80211_mgmt *mgmt, size_t len,
			  s32 signal, gfp_t gfp);

/**
 * cfg80211_inform_bss - inform cfg80211 of a new BSS
 *
 * @wiphy: the wiphy reporting the BSS
 * @channel: The channel the frame was received on
 * @bssid: the BSSID of the BSS
 * @tsf: the TSF sent by the peer in the beacon/probe response (or 0)
 * @capability: the capability field sent by the peer
 * @beacon_interval: the beacon interval announced by the peer
 * @ie: additional IEs sent by the peer
 * @ielen: length of the additional IEs
 * @signal: the signal strength, type depends on the wiphy's signal_type
 * @gfp: context flags
 *
 * This informs cfg80211 that BSS information was found and
 * the BSS should be updated/added.
 *
 * Return: A referenced struct, must be released with cfg80211_put_bss()!
 * Or %NULL on error.
 */
struct cfg80211_bss * __must_check
cfg80211_inform_bss(struct wiphy *wiphy,
		    struct ieee80211_channel *channel,
		    const u8 *bssid, u64 tsf, u16 capability,
		    u16 beacon_interval, const u8 *ie, size_t ielen,
		    s32 signal, gfp_t gfp);

struct cfg80211_bss *cfg80211_get_bss(struct wiphy *wiphy,
				      struct ieee80211_channel *channel,
				      const u8 *bssid,
				      const u8 *ssid, size_t ssid_len,
				      u16 capa_mask, u16 capa_val);
static inline struct cfg80211_bss *
cfg80211_get_ibss(struct wiphy *wiphy,
		  struct ieee80211_channel *channel,
		  const u8 *ssid, size_t ssid_len)
{
	return cfg80211_get_bss(wiphy, channel, NULL, ssid, ssid_len,
				WLAN_CAPABILITY_IBSS, WLAN_CAPABILITY_IBSS);
}

/**
 * cfg80211_ref_bss - reference BSS struct
 * @wiphy: the wiphy this BSS struct belongs to
 * @bss: the BSS struct to reference
 *
 * Increments the refcount of the given BSS struct.
 */
void cfg80211_ref_bss(struct wiphy *wiphy, struct cfg80211_bss *bss);

/**
 * cfg80211_put_bss - unref BSS struct
 * @wiphy: the wiphy this BSS struct belongs to
 * @bss: the BSS struct
 *
 * Decrements the refcount of the given BSS struct.
 */
void cfg80211_put_bss(struct wiphy *wiphy, struct cfg80211_bss *bss);

/**
 * cfg80211_unlink_bss - unlink BSS from internal data structures
 * @wiphy: the wiphy
 * @bss: the bss to remove
 *
 * This function removes the given BSS from the internal data structures
 * thereby making it no longer show up in scan results etc. Use this
 * function when you detect a BSS is gone. Normally BSSes will also time
 * out, so it is not necessary to use this function at all.
 */
void cfg80211_unlink_bss(struct wiphy *wiphy, struct cfg80211_bss *bss);

/**
 * cfg80211_send_rx_auth - notification of processed authentication
 * @dev: network device
 * @buf: authentication frame (header + body)
 * @len: length of the frame data
 *
 * This function is called whenever an authentication has been processed in
 * station mode. The driver is required to call either this function or
 * cfg80211_send_auth_timeout() to indicate the result of cfg80211_ops::auth()
 * call. This function may sleep.
 */
void cfg80211_send_rx_auth(struct net_device *dev, const u8 *buf, size_t len);

/**
 * cfg80211_send_auth_timeout - notification of timed out authentication
 * @dev: network device
 * @addr: The MAC address of the device with which the authentication timed out
 *
 * This function may sleep.
 */
void cfg80211_send_auth_timeout(struct net_device *dev, const u8 *addr);

/**
 * cfg80211_send_rx_assoc - notification of processed association
 * @dev: network device
 * @bss: the BSS struct association was requested for, the struct reference
 *	is owned by cfg80211 after this call
 * @buf: (re)association response frame (header + body)
 * @len: length of the frame data
 *
 * This function is called whenever a (re)association response has been
 * processed in station mode. The driver is required to call either this
 * function or cfg80211_send_assoc_timeout() to indicate the result of
 * cfg80211_ops::assoc() call. This function may sleep.
 */
void cfg80211_send_rx_assoc(struct net_device *dev, struct cfg80211_bss *bss,
			    const u8 *buf, size_t len);

/**
 * cfg80211_send_assoc_timeout - notification of timed out association
 * @dev: network device
 * @addr: The MAC address of the device with which the association timed out
 *
 * This function may sleep.
 */
void cfg80211_send_assoc_timeout(struct net_device *dev, const u8 *addr);

/**
 * cfg80211_send_deauth - notification of processed deauthentication
 * @dev: network device
 * @buf: deauthentication frame (header + body)
 * @len: length of the frame data
 *
 * This function is called whenever deauthentication has been processed in
 * station mode. This includes both received deauthentication frames and
 * locally generated ones. This function may sleep.
 */
void cfg80211_send_deauth(struct net_device *dev, const u8 *buf, size_t len);

/**
 * __cfg80211_send_deauth - notification of processed deauthentication
 * @dev: network device
 * @buf: deauthentication frame (header + body)
 * @len: length of the frame data
 *
 * Like cfg80211_send_deauth(), but doesn't take the wdev lock.
 */
void __cfg80211_send_deauth(struct net_device *dev, const u8 *buf, size_t len);

/**
 * cfg80211_send_disassoc - notification of processed disassociation
 * @dev: network device
 * @buf: disassociation response frame (header + body)
 * @len: length of the frame data
 *
 * This function is called whenever disassociation has been processed in
 * station mode. This includes both received disassociation frames and locally
 * generated ones. This function may sleep.
 */
void cfg80211_send_disassoc(struct net_device *dev, const u8 *buf, size_t len);

/**
 * __cfg80211_send_disassoc - notification of processed disassociation
 * @dev: network device
 * @buf: disassociation response frame (header + body)
 * @len: length of the frame data
 *
 * Like cfg80211_send_disassoc(), but doesn't take the wdev lock.
 */
void __cfg80211_send_disassoc(struct net_device *dev, const u8 *buf,
	size_t len);

/**
 * cfg80211_send_unprot_deauth - notification of unprotected deauthentication
 * @dev: network device
 * @buf: deauthentication frame (header + body)
 * @len: length of the frame data
 *
 * This function is called whenever a received Deauthentication frame has been
 * dropped in station mode because of MFP being used but the Deauthentication
 * frame was not protected. This function may sleep.
 */
void cfg80211_send_unprot_deauth(struct net_device *dev, const u8 *buf,
				 size_t len);

/**
 * cfg80211_send_unprot_disassoc - notification of unprotected disassociation
 * @dev: network device
 * @buf: disassociation frame (header + body)
 * @len: length of the frame data
 *
 * This function is called whenever a received Disassociation frame has been
 * dropped in station mode because of MFP being used but the Disassociation
 * frame was not protected. This function may sleep.
 */
void cfg80211_send_unprot_disassoc(struct net_device *dev, const u8 *buf,
				   size_t len);

/**
 * cfg80211_michael_mic_failure - notification of Michael MIC failure (TKIP)
 * @dev: network device
 * @addr: The source MAC address of the frame
 * @key_type: The key type that the received frame used
 * @key_id: Key identifier (0..3). Can be -1 if missing.
 * @tsc: The TSC value of the frame that generated the MIC failure (6 octets)
 * @gfp: allocation flags
 *
 * This function is called whenever the local MAC detects a MIC failure in a
 * received frame. This matches with MLME-MICHAELMICFAILURE.indication()
 * primitive.
 */
void cfg80211_michael_mic_failure(struct net_device *dev, const u8 *addr,
				  enum nl80211_key_type key_type, int key_id,
				  const u8 *tsc, gfp_t gfp);

/**
 * cfg80211_ibss_joined - notify cfg80211 that device joined an IBSS
 *
 * @dev: network device
 * @bssid: the BSSID of the IBSS joined
 * @gfp: allocation flags
 *
 * This function notifies cfg80211 that the device joined an IBSS or
 * switched to a different BSSID. Before this function can be called,
 * either a beacon has to have been received from the IBSS, or one of
 * the cfg80211_inform_bss{,_frame} functions must have been called
 * with the locally generated beacon -- this guarantees that there is
 * always a scan result for this IBSS. cfg80211 will handle the rest.
 */
void cfg80211_ibss_joined(struct net_device *dev, const u8 *bssid, gfp_t gfp);

/**
 * cfg80211_notify_new_candidate - notify cfg80211 of a new mesh peer candidate
 *
 * @dev: network device
 * @macaddr: the MAC address of the new candidate
 * @ie: information elements advertised by the peer candidate
 * @ie_len: lenght of the information elements buffer
 * @gfp: allocation flags
 *
 * This function notifies cfg80211 that the mesh peer candidate has been
 * detected, most likely via a beacon or, less likely, via a probe response.
 * cfg80211 then sends a notification to userspace.
 */
void cfg80211_notify_new_peer_candidate(struct net_device *dev,
		const u8 *macaddr, const u8 *ie, u8 ie_len, gfp_t gfp);

/**
 * DOC: RFkill integration
 *
 * RFkill integration in cfg80211 is almost invisible to drivers,
 * as cfg80211 automatically registers an rfkill instance for each
 * wireless device it knows about. Soft kill is also translated
 * into disconnecting and turning all interfaces off, drivers are
 * expected to turn off the device when all interfaces are down.
 *
 * However, devices may have a hard RFkill line, in which case they
 * also need to interact with the rfkill subsystem, via cfg80211.
 * They can do this with a few helper functions documented here.
 */

/**
 * wiphy_rfkill_set_hw_state - notify cfg80211 about hw block state
 * @wiphy: the wiphy
 * @blocked: block status
 */
void wiphy_rfkill_set_hw_state(struct wiphy *wiphy, bool blocked);

/**
 * wiphy_rfkill_start_polling - start polling rfkill
 * @wiphy: the wiphy
 */
void wiphy_rfkill_start_polling(struct wiphy *wiphy);

/**
 * wiphy_rfkill_stop_polling - stop polling rfkill
 * @wiphy: the wiphy
 */
void wiphy_rfkill_stop_polling(struct wiphy *wiphy);

#ifdef CONFIG_NL80211_TESTMODE
/**
 * DOC: Test mode
 *
 * Test mode is a set of utility functions to allow drivers to
 * interact with driver-specific tools to aid, for instance,
 * factory programming.
 *
 * This chapter describes how drivers interact with it, for more
 * information see the nl80211 book's chapter on it.
 */

/**
 * cfg80211_testmode_alloc_reply_skb - allocate testmode reply
 * @wiphy: the wiphy
 * @approxlen: an upper bound of the length of the data that will
 *	be put into the skb
 *
 * This function allocates and pre-fills an skb for a reply to
 * the testmode command. Since it is intended for a reply, calling
 * it outside of the @testmode_cmd operation is invalid.
 *
 * The returned skb is pre-filled with the wiphy index and set up in
 * a way that any data that is put into the skb (with skb_put(),
 * nla_put() or similar) will end up being within the
 * %NL80211_ATTR_TESTDATA attribute, so all that needs to be done
 * with the skb is adding data for the corresponding userspace tool
 * which can then read that data out of the testdata attribute. You
 * must not modify the skb in any other way.
 *
 * When done, call cfg80211_testmode_reply() with the skb and return
 * its error code as the result of the @testmode_cmd operation.
 *
 * Return: An allocated and pre-filled skb. %NULL if any errors happen.
 */
struct sk_buff *cfg80211_testmode_alloc_reply_skb(struct wiphy *wiphy,
						  int approxlen);

/**
 * cfg80211_testmode_reply - send the reply skb
 * @skb: The skb, must have been allocated with
 *	cfg80211_testmode_alloc_reply_skb()
 *
 * Since calling this function will usually be the last thing
 * before returning from the @testmode_cmd you should return
 * the error code.  Note that this function consumes the skb
 * regardless of the return value.
 *
 * Return: An error code or 0 on success.
 */
int cfg80211_testmode_reply(struct sk_buff *skb);

/**
 * cfg80211_testmode_alloc_event_skb - allocate testmode event
 * @wiphy: the wiphy
 * @approxlen: an upper bound of the length of the data that will
 *	be put into the skb
 * @gfp: allocation flags
 *
 * This function allocates and pre-fills an skb for an event on the
 * testmode multicast group.
 *
 * The returned skb is set up in the same way as with
 * cfg80211_testmode_alloc_reply_skb() but prepared for an event. As
 * there, you should simply add data to it that will then end up in the
 * %NL80211_ATTR_TESTDATA attribute. Again, you must not modify the skb
 * in any other way.
 *
 * When done filling the skb, call cfg80211_testmode_event() with the
 * skb to send the event.
 *
 * Return: An allocated and pre-filled skb. %NULL if any errors happen.
 */
struct sk_buff *cfg80211_testmode_alloc_event_skb(struct wiphy *wiphy,
						  int approxlen, gfp_t gfp);

/**
 * cfg80211_testmode_event - send the event
 * @skb: The skb, must have been allocated with
 *	cfg80211_testmode_alloc_event_skb()
 * @gfp: allocation flags
 *
 * This function sends the given @skb, which must have been allocated
 * by cfg80211_testmode_alloc_event_skb(), as an event. It always
 * consumes it.
 */
void cfg80211_testmode_event(struct sk_buff *skb, gfp_t gfp);

#define CFG80211_TESTMODE_CMD(cmd)	.testmode_cmd = (cmd),
#define CFG80211_TESTMODE_DUMP(cmd)	.testmode_dump = (cmd),
#else
#define CFG80211_TESTMODE_CMD(cmd)
#define CFG80211_TESTMODE_DUMP(cmd)
#endif

/**
 * cfg80211_connect_result - notify cfg80211 of connection result
 *
 * @dev: network device
 * @bssid: the BSSID of the AP
 * @req_ie: association request IEs (maybe be %NULL)
 * @req_ie_len: association request IEs length
 * @resp_ie: association response IEs (may be %NULL)
 * @resp_ie_len: assoc response IEs length
 * @status: status code, 0 for successful connection, use
 *	%WLAN_STATUS_UNSPECIFIED_FAILURE if your device cannot give you
 *	the real status code for failures.
 * @gfp: allocation flags
 *
 * It should be called by the underlying driver whenever connect() has
 * succeeded.
 */
void cfg80211_connect_result(struct net_device *dev, const u8 *bssid,
			     const u8 *req_ie, size_t req_ie_len,
			     const u8 *resp_ie, size_t resp_ie_len,
			     u16 status, gfp_t gfp);

/**
 * cfg80211_roamed - notify cfg80211 of roaming
 *
 * @dev: network device
 * @channel: the channel of the new AP
 * @bssid: the BSSID of the new AP
 * @req_ie: association request IEs (maybe be %NULL)
 * @req_ie_len: association request IEs length
 * @resp_ie: association response IEs (may be %NULL)
 * @resp_ie_len: assoc response IEs length
 * @gfp: allocation flags
 *
 * It should be called by the underlying driver whenever it roamed
 * from one AP to another while connected.
 */
void cfg80211_roamed(struct net_device *dev,
		     struct ieee80211_channel *channel,
		     const u8 *bssid,
		     const u8 *req_ie, size_t req_ie_len,
		     const u8 *resp_ie, size_t resp_ie_len, gfp_t gfp);

/**
 * cfg80211_roamed_bss - notify cfg80211 of roaming
 *
 * @dev: network device
 * @bss: entry of bss to which STA got roamed
 * @req_ie: association request IEs (maybe be %NULL)
 * @req_ie_len: association request IEs length
 * @resp_ie: association response IEs (may be %NULL)
 * @resp_ie_len: assoc response IEs length
 * @gfp: allocation flags
 *
 * This is just a wrapper to notify cfg80211 of roaming event with driver
 * passing bss to avoid a race in timeout of the bss entry. It should be
 * called by the underlying driver whenever it roamed from one AP to another
 * while connected. Drivers which have roaming implemented in firmware
 * may use this function to avoid a race in bss entry timeout where the bss
 * entry of the new AP is seen in the driver, but gets timed out by the time
 * it is accessed in __cfg80211_roamed() due to delay in scheduling
 * rdev->event_work. In case of any failures, the reference is released
 * either in cfg80211_roamed_bss() or in __cfg80211_romed(), Otherwise,
 * it will be released while diconneting from the current bss.
 */
void cfg80211_roamed_bss(struct net_device *dev, struct cfg80211_bss *bss,
			 const u8 *req_ie, size_t req_ie_len,
			 const u8 *resp_ie, size_t resp_ie_len, gfp_t gfp);

/**
 * cfg80211_disconnected - notify cfg80211 that connection was dropped
 *
 * @dev: network device
 * @ie: information elements of the deauth/disassoc frame (may be %NULL)
 * @ie_len: length of IEs
 * @reason: reason code for the disconnection, set it to 0 if unknown
 * @gfp: allocation flags
 *
 * After it calls this function, the driver should enter an idle state
 * and not try to connect to any AP any more.
 */
void cfg80211_disconnected(struct net_device *dev, u16 reason,
			   u8 *ie, size_t ie_len, gfp_t gfp);

/**
 * cfg80211_ready_on_channel - notification of remain_on_channel start
 * @wdev: wireless device
 * @cookie: the request cookie
 * @chan: The current channel (from remain_on_channel request)
 * @duration: Duration in milliseconds that the driver intents to remain on the
 *	channel
 * @gfp: allocation flags
 */
void cfg80211_ready_on_channel(struct wireless_dev *wdev, u64 cookie,
			       struct ieee80211_channel *chan,
			       unsigned int duration, gfp_t gfp);

/**
 * cfg80211_remain_on_channel_expired - remain_on_channel duration expired
 * @wdev: wireless device
 * @cookie: the request cookie
 * @chan: The current channel (from remain_on_channel request)
 * @gfp: allocation flags
 */
void cfg80211_remain_on_channel_expired(struct wireless_dev *wdev, u64 cookie,
					struct ieee80211_channel *chan,
					gfp_t gfp);


/**
 * cfg80211_new_sta - notify userspace about station
 *
 * @dev: the netdev
 * @mac_addr: the station's address
 * @sinfo: the station information
 * @gfp: allocation flags
 */
void cfg80211_new_sta(struct net_device *dev, const u8 *mac_addr,
		      struct station_info *sinfo, gfp_t gfp);

/**
 * cfg80211_del_sta - notify userspace about deletion of a station
 *
 * @dev: the netdev
 * @mac_addr: the station's address
 * @gfp: allocation flags
 */
void cfg80211_del_sta(struct net_device *dev, const u8 *mac_addr, gfp_t gfp);

/**
 * cfg80211_conn_failed - connection request failed notification
 *
 * @dev: the netdev
 * @mac_addr: the station's address
 * @reason: the reason for connection failure
 * @gfp: allocation flags
 *
 * Whenever a station tries to connect to an AP and if the station
 * could not connect to the AP as the AP has rejected the connection
 * for some reasons, this function is called.
 *
 * The reason for connection failure can be any of the value from
 * nl80211_connect_failed_reason enum
 */
void cfg80211_conn_failed(struct net_device *dev, const u8 *mac_addr,
			  enum nl80211_connect_failed_reason reason,
			  gfp_t gfp);

/**
 * cfg80211_rx_mgmt - notification of received, unprocessed management frame
 * @wdev: wireless device receiving the frame
 * @freq: Frequency on which the frame was received in MHz
 * @sig_dbm: signal strength in mBm, or 0 if unknown
 * @buf: Management frame (header + body)
 * @len: length of the frame data
 * @gfp: context flags
 *
 * This function is called whenever an Action frame is received for a station
 * mode interface, but is not processed in kernel.
 *
 * Return: %true if a user space application has registered for this frame.
 * For action frames, that makes it responsible for rejecting unrecognized
 * action frames; %false otherwise, in which case for action frames the
 * driver is responsible for rejecting the frame.
 */
bool cfg80211_rx_mgmt(struct wireless_dev *wdev, int freq, int sig_dbm,
		      const u8 *buf, size_t len, gfp_t gfp);

/**
 * cfg80211_mgmt_tx_status - notification of TX status for management frame
 * @wdev: wireless device receiving the frame
 * @cookie: Cookie returned by cfg80211_ops::mgmt_tx()
 * @buf: Management frame (header + body)
 * @len: length of the frame data
 * @ack: Whether frame was acknowledged
 * @gfp: context flags
 *
 * This function is called whenever a management frame was requested to be
 * transmitted with cfg80211_ops::mgmt_tx() to report the TX status of the
 * transmission attempt.
 */
void cfg80211_mgmt_tx_status(struct wireless_dev *wdev, u64 cookie,
			     const u8 *buf, size_t len, bool ack, gfp_t gfp);


/**
 * cfg80211_cqm_rssi_notify - connection quality monitoring rssi event
 * @dev: network device
 * @rssi_event: the triggered RSSI event
 * @gfp: context flags
 *
 * This function is called when a configured connection quality monitoring
 * rssi threshold reached event occurs.
 */
void cfg80211_cqm_rssi_notify(struct net_device *dev,
			      enum nl80211_cqm_rssi_threshold_event rssi_event,
			      gfp_t gfp);

/**
 * cfg80211_radar_event - radar detection event
 * @wiphy: the wiphy
 * @chandef: chandef for the current channel
 * @gfp: context flags
 *
 * This function is called when a radar is detected on the current chanenl.
 */
void cfg80211_radar_event(struct wiphy *wiphy,
			  struct cfg80211_chan_def *chandef, gfp_t gfp);

/**
 * cfg80211_cac_event - Channel availability check (CAC) event
 * @netdev: network device
 * @event: type of event
 * @gfp: context flags
 *
 * This function is called when a Channel availability check (CAC) is finished
 * or aborted. This must be called to notify the completion of a CAC process,
 * also by full-MAC drivers.
 */
void cfg80211_cac_event(struct net_device *netdev,
			enum nl80211_radar_event event, gfp_t gfp);


/**
 * cfg80211_cqm_pktloss_notify - notify userspace about packetloss to peer
 * @dev: network device
 * @peer: peer's MAC address
 * @num_packets: how many packets were lost -- should be a fixed threshold
 *	but probably no less than maybe 50, or maybe a throughput dependent
 *	threshold (to account for temporary interference)
 * @gfp: context flags
 */
void cfg80211_cqm_pktloss_notify(struct net_device *dev,
				 const u8 *peer, u32 num_packets, gfp_t gfp);

/**
 * cfg80211_cqm_txe_notify - TX error rate event
 * @dev: network device
 * @peer: peer's MAC address
 * @num_packets: how many packets were lost
 * @rate: % of packets which failed transmission
 * @intvl: interval (in s) over which the TX failure threshold was breached.
 * @gfp: context flags
 *
 * Notify userspace when configured % TX failures over number of packets in a
 * given interval is exceeded.
 */
void cfg80211_cqm_txe_notify(struct net_device *dev, const u8 *peer,
			     u32 num_packets, u32 rate, u32 intvl, gfp_t gfp);

/**
 * cfg80211_gtk_rekey_notify - notify userspace about driver rekeying
 * @dev: network device
 * @bssid: BSSID of AP (to avoid races)
 * @replay_ctr: new replay counter
 * @gfp: allocation flags
 */
void cfg80211_gtk_rekey_notify(struct net_device *dev, const u8 *bssid,
			       const u8 *replay_ctr, gfp_t gfp);

/**
 * cfg80211_pmksa_candidate_notify - notify about PMKSA caching candidate
 * @dev: network device
 * @index: candidate index (the smaller the index, the higher the priority)
 * @bssid: BSSID of AP
 * @preauth: Whether AP advertises support for RSN pre-authentication
 * @gfp: allocation flags
 */
void cfg80211_pmksa_candidate_notify(struct net_device *dev, int index,
				     const u8 *bssid, bool preauth, gfp_t gfp);

/**
 * cfg80211_rx_spurious_frame - inform userspace about a spurious frame
 * @dev: The device the frame matched to
 * @addr: the transmitter address
 * @gfp: context flags
 *
 * This function is used in AP mode (only!) to inform userspace that
 * a spurious class 3 frame was received, to be able to deauth the
 * sender.
 * Return: %true if the frame was passed to userspace (or this failed
 * for a reason other than not having a subscription.)
 */
bool cfg80211_rx_spurious_frame(struct net_device *dev,
				const u8 *addr, gfp_t gfp);

/**
 * cfg80211_rx_unexpected_4addr_frame - inform about unexpected WDS frame
 * @dev: The device the frame matched to
 * @addr: the transmitter address
 * @gfp: context flags
 *
 * This function is used in AP mode (only!) to inform userspace that
 * an associated station sent a 4addr frame but that wasn't expected.
 * It is allowed and desirable to send this event only once for each
 * station to avoid event flooding.
 * Return: %true if the frame was passed to userspace (or this failed
 * for a reason other than not having a subscription.)
 */
bool cfg80211_rx_unexpected_4addr_frame(struct net_device *dev,
					const u8 *addr, gfp_t gfp);

/**
 * cfg80211_probe_status - notify userspace about probe status
 * @dev: the device the probe was sent on
 * @addr: the address of the peer
 * @cookie: the cookie filled in @probe_client previously
 * @acked: indicates whether probe was acked or not
 * @gfp: allocation flags
 */
void cfg80211_probe_status(struct net_device *dev, const u8 *addr,
			   u64 cookie, bool acked, gfp_t gfp);

/**
 * cfg80211_report_obss_beacon - report beacon from other APs
 * @wiphy: The wiphy that received the beacon
 * @frame: the frame
 * @len: length of the frame
 * @freq: frequency the frame was received on
 * @sig_dbm: signal strength in mBm, or 0 if unknown
 *
 * Use this function to report to userspace when a beacon was
 * received. It is not useful to call this when there is no
 * netdev that is in AP/GO mode.
 */
void cfg80211_report_obss_beacon(struct wiphy *wiphy,
				 const u8 *frame, size_t len,
				 int freq, int sig_dbm);

/**
 * cfg80211_reg_can_beacon - check if beaconing is allowed
 * @wiphy: the wiphy
 * @chandef: the channel definition
 *
 * Return: %true if there is no secondary channel or the secondary channel(s)
 * can be used for beaconing (i.e. is not a radar channel etc.)
 */
bool cfg80211_reg_can_beacon(struct wiphy *wiphy,
			     struct cfg80211_chan_def *chandef);

/*
 * cfg80211_ch_switch_notify - update wdev channel and notify userspace
 * @dev: the device which switched channels
 * @chandef: the new channel definition
 *
 * Acquires wdev_lock, so must only be called from sleepable driver context!
 */
void cfg80211_ch_switch_notify(struct net_device *dev,
			       struct cfg80211_chan_def *chandef);

/*
 * cfg80211_tdls_oper_request - request userspace to perform TDLS operation
 * @dev: the device on which the operation is requested
 * @peer: the MAC address of the peer device
 * @oper: the requested TDLS operation (NL80211_TDLS_SETUP or
 *	NL80211_TDLS_TEARDOWN)
 * @reason_code: the reason code for teardown request
 * @gfp: allocation flags
 *
 * This function is used to request userspace to perform TDLS operation that
 * requires knowledge of keys, i.e., link setup or teardown when the AP
 * connection uses encryption. This is optional mechanism for the driver to use
 * if it can automatically determine when a TDLS link could be useful (e.g.,
 * based on traffic and signal strength for a peer).
 */
void cfg80211_tdls_oper_request(struct net_device *dev, const u8 *peer,
				enum nl80211_tdls_operation oper,
				u16 reason_code, gfp_t gfp);

/*
 * cfg80211_calculate_bitrate - calculate actual bitrate (in 100Kbps units)
 * @rate: given rate_info to calculate bitrate from
 *
 * return 0 if MCS index >= 32
 */
u32 cfg80211_calculate_bitrate(struct rate_info *rate);

/**
 * cfg80211_unregister_wdev - remove the given wdev
 * @wdev: struct wireless_dev to remove
 *
 * Call this function only for wdevs that have no netdev assigned,
 * e.g. P2P Devices. It removes the device from the list so that
 * it can no longer be used. It is necessary to call this function
 * even when cfg80211 requests the removal of the interface by
 * calling the del_virtual_intf() callback. The function must also
 * be called when the driver wishes to unregister the wdev, e.g.
 * when the device is unbound from the driver.
 *
 * Requires the RTNL to be held.
 */
void cfg80211_unregister_wdev(struct wireless_dev *wdev);

/**
 * cfg80211_get_p2p_attr - find and copy a P2P attribute from IE buffer
 * @ies: the input IE buffer
 * @len: the input length
 * @attr: the attribute ID to find
 * @buf: output buffer, can be %NULL if the data isn't needed, e.g.
 *	if the function is only called to get the needed buffer size
 * @bufsize: size of the output buffer
 *
 * The function finds a given P2P attribute in the (vendor) IEs and
 * copies its contents to the given buffer.
 *
 * Return: A negative error code (-%EILSEQ or -%ENOENT) if the data is
 * malformed or the attribute can't be found (respectively), or the
 * length of the found attribute (which can be zero).
 */
int cfg80211_get_p2p_attr(const u8 *ies, unsigned int len,
			  enum ieee80211_p2p_attr_id attr,
			  u8 *buf, unsigned int bufsize);

/**
 * cfg80211_report_wowlan_wakeup - report wakeup from WoWLAN
 * @wdev: the wireless device reporting the wakeup
 * @wakeup: the wakeup report
 * @gfp: allocation flags
 *
 * This function reports that the given device woke up. If it
 * caused the wakeup, report the reason(s), otherwise you may
 * pass %NULL as the @wakeup parameter to advertise that something
 * else caused the wakeup.
 */
void cfg80211_report_wowlan_wakeup(struct wireless_dev *wdev,
				   struct cfg80211_wowlan_wakeup *wakeup,
				   gfp_t gfp);

/* Logging, debugging and troubleshooting/diagnostic helpers. */

/* wiphy_printk helpers, similar to dev_printk */

#define wiphy_printk(level, wiphy, format, args...)		\
	dev_printk(level, &(wiphy)->dev, format, ##args)
#define wiphy_emerg(wiphy, format, args...)			\
	dev_emerg(&(wiphy)->dev, format, ##args)
#define wiphy_alert(wiphy, format, args...)			\
	dev_alert(&(wiphy)->dev, format, ##args)
#define wiphy_crit(wiphy, format, args...)			\
	dev_crit(&(wiphy)->dev, format, ##args)
#define wiphy_err(wiphy, format, args...)			\
	dev_err(&(wiphy)->dev, format, ##args)
#define wiphy_warn(wiphy, format, args...)			\
	dev_warn(&(wiphy)->dev, format, ##args)
#define wiphy_notice(wiphy, format, args...)			\
	dev_notice(&(wiphy)->dev, format, ##args)
#define wiphy_info(wiphy, format, args...)			\
	dev_info(&(wiphy)->dev, format, ##args)

#define wiphy_debug(wiphy, format, args...)			\
	wiphy_printk(KERN_DEBUG, wiphy, format, ##args)

#define wiphy_dbg(wiphy, format, args...)			\
	dev_dbg(&(wiphy)->dev, format, ##args)

#if defined(VERBOSE_DEBUG)
#define wiphy_vdbg	wiphy_dbg
#else
#define wiphy_vdbg(wiphy, format, args...)				\
({									\
	if (0)								\
		wiphy_printk(KERN_DEBUG, wiphy, format, ##args);	\
	0;								\
})
#endif

/*
 * wiphy_WARN() acts like wiphy_printk(), but with the key difference
 * of using a WARN/WARN_ON to get the message out, including the
 * file/line information and a backtrace.
 */
#define wiphy_WARN(wiphy, format, args...)			\
	WARN(1, "wiphy: %s\n" format, wiphy_name(wiphy), ##args);

#endif /* __NET_CFG80211_H */<|MERGE_RESOLUTION|>--- conflicted
+++ resolved
@@ -556,11 +556,7 @@
  * struct cfg80211_acl_data - Access control list data
  *
  * @acl_policy: ACL policy to be applied on the station's
-<<<<<<< HEAD
-	entry specified by mac_addr
-=======
  *	entry specified by mac_addr
->>>>>>> 9e97d14b
  * @n_acl_entries: Number of MAC address entries passed
  * @mac_addrs: List of MAC addresses of stations to be used for ACL
  */
@@ -593,10 +589,7 @@
  * @p2p_opp_ps: P2P opportunistic PS
  * @acl: ACL configuration used by the drivers which has support for
  *	MAC address based access control
-<<<<<<< HEAD
-=======
  * @radar_required: set if radar detection is required
->>>>>>> 9e97d14b
  */
 struct cfg80211_ap_settings {
 	struct cfg80211_chan_def chandef;
@@ -614,10 +607,7 @@
 	u8 p2p_ctwindow;
 	bool p2p_opp_ps;
 	const struct cfg80211_acl_data *acl;
-<<<<<<< HEAD
-=======
 	bool radar_required;
->>>>>>> 9e97d14b
 };
 
 /**
@@ -674,12 +664,9 @@
  *	see &enum station_parameters_apply_mask
  * @local_pm: local link-specific mesh power save mode (no change when set
  *	to unknown)
-<<<<<<< HEAD
-=======
  * @capability: station capability
  * @ext_capab: extended capabilities of the station
  * @ext_capab_len: number of extended capabilities
->>>>>>> 9e97d14b
  */
 struct station_parameters {
 	u8 *supported_rates;
@@ -696,12 +683,9 @@
 	u8 uapsd_queues;
 	u8 max_sp;
 	enum nl80211_mesh_power_mode local_pm;
-<<<<<<< HEAD
-=======
 	u16 capability;
 	u8 *ext_capab;
 	u8 ext_capab_len;
->>>>>>> 9e97d14b
 };
 
 /**
@@ -763,11 +747,8 @@
 	STATION_INFO_LOCAL_PM		= 1<<21,
 	STATION_INFO_PEER_PM		= 1<<22,
 	STATION_INFO_NONPEER_PM		= 1<<23,
-<<<<<<< HEAD
-=======
 	STATION_INFO_RX_BYTES64		= 1<<24,
 	STATION_INFO_TX_BYTES64		= 1<<25,
->>>>>>> 9e97d14b
 };
 
 /**
@@ -1958,11 +1939,8 @@
  *	this new list replaces the existing one. Driver has to clear its ACL
  *	when number of MAC addresses entries is passed as 0. Drivers which
  *	advertise the support for MAC based ACL have to implement this callback.
-<<<<<<< HEAD
-=======
  *
  * @start_radar_detection: Start radar detection in the driver.
->>>>>>> 9e97d14b
  */
 struct cfg80211_ops {
 	int	(*suspend)(struct wiphy *wiphy, struct cfg80211_wowlan *wow);
@@ -2186,13 +2164,10 @@
 
 	int	(*set_mac_acl)(struct wiphy *wiphy, struct net_device *dev,
 			       const struct cfg80211_acl_data *params);
-<<<<<<< HEAD
-=======
 
 	int	(*start_radar_detection)(struct wiphy *wiphy,
 					 struct net_device *dev,
 					 struct cfg80211_chan_def *chandef);
->>>>>>> 9e97d14b
 };
 
 /*
@@ -2513,8 +2488,6 @@
  *
  * @max_acl_mac_addrs: Maximum number of MAC addresses that the device
  *	supports for ACL.
-<<<<<<< HEAD
-=======
  *
  * @extended_capabilities: extended capabilities supported by the driver,
  *	additional capabilities might be supported by userspace; these are
@@ -2523,7 +2496,6 @@
  *	802.11-2012 8.4.2.29 for the defined fields.
  * @extended_capabilities_mask: mask of the valid values
  * @extended_capabilities_len: length of the extended capabilities
->>>>>>> 9e97d14b
  */
 struct wiphy {
 	/* assign these fields before you register the wiphy */
