--- conflicted
+++ resolved
@@ -1381,11 +1381,7 @@
 				regmap_write(rt5645->regmap, RT5645_PR_BASE +
 					RT5645_MAMP_INT_REG2, 0xfc00);
 				snd_soc_write(codec, RT5645_DEPOP_M2, 0x1140);
-<<<<<<< HEAD
-				mdelay(5);
-=======
 				msleep(40);
->>>>>>> 9f30a04d
 				rt5645->hp_on = true;
 			} else {
 				/* depop parameters */
@@ -2833,22 +2829,12 @@
 			snd_soc_dapm_sync(dapm);
 			rt5645->jack_type = SND_JACK_HEADPHONE;
 		}
-<<<<<<< HEAD
-
-		snd_soc_update_bits(codec, RT5645_CHARGE_PUMP, 0x0300, 0x0200);
-		snd_soc_write(codec, RT5645_DEPOP_M1, 0x001d);
-		snd_soc_write(codec, RT5645_DEPOP_M1, 0x0001);
-	} else { /* jack out */
-		rt5645->jack_type = 0;
-
-=======
 	} else { /* jack out */
 		rt5645->jack_type = 0;
 
 		regmap_update_bits(rt5645->regmap, RT5645_HP_VOL,
 			RT5645_L_MUTE | RT5645_R_MUTE,
 			RT5645_L_MUTE | RT5645_R_MUTE);
->>>>>>> 9f30a04d
 		regmap_update_bits(rt5645->regmap, RT5645_IN1_CTRL2,
 			RT5645_CBJ_MN_JD, RT5645_CBJ_MN_JD);
 		regmap_update_bits(rt5645->regmap, RT5645_IN1_CTRL1,
@@ -3006,7 +2992,6 @@
 			report, SND_JACK_BTN_0 | SND_JACK_BTN_1 |
 				SND_JACK_BTN_2 | SND_JACK_BTN_3);
 }
-<<<<<<< HEAD
 
 static irqreturn_t rt5645_irq(int irq, void *data)
 {
@@ -3015,16 +3000,6 @@
 	queue_delayed_work(system_power_efficient_wq,
 			   &rt5645->jack_detect_work, msecs_to_jiffies(250));
 
-=======
-
-static irqreturn_t rt5645_irq(int irq, void *data)
-{
-	struct rt5645_priv *rt5645 = data;
-
-	queue_delayed_work(system_power_efficient_wq,
-			   &rt5645->jack_detect_work, msecs_to_jiffies(250));
-
->>>>>>> 9f30a04d
 	return IRQ_HANDLED;
 }
 
@@ -3227,8 +3202,6 @@
 			DMI_MATCH(DMI_PRODUCT_NAME, "Celes"),
 		},
 	},
-<<<<<<< HEAD
-=======
 	{
 		.ident = "Google Ultima",
 		.callback = strago_quirk_cb,
@@ -3236,7 +3209,6 @@
 			DMI_MATCH(DMI_PRODUCT_NAME, "Ultima"),
 		},
 	},
->>>>>>> 9f30a04d
 	{ }
 };
 
